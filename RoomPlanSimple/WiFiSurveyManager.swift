--- conflicted
+++ resolved
@@ -4,13 +4,7 @@
 import simd
 import SystemConfiguration.CaptiveNetwork
 import NetworkExtension
-import Darwin
-import CoreTelephony
 
-<<<<<<< HEAD
-// Import WiFiMapFramework for advanced RF modeling
-import UIKit // For accessing the bundle
-=======
 struct WiFiMeasurement {
     let location: simd_float3
     let timestamp: Date
@@ -22,44 +16,12 @@
     let floorIndex: Int?
     let roomId: UUID?
 }
->>>>>>> 9b896bee
 
-// MARK: - RF Propagation Models (Simplified)
-
-struct PropagationModels {
-    struct ITUIndoorModel {
-        enum Environment {
-            case residential
-            case office
-            case commercial
-            case industrial
-        }
-        
-        let environment: Environment
-        
-        init(environment: Environment) {
-            self.environment = environment
-        }
-        
-        func pathLoss(distance: Double, frequency: Double, floors: Int = 0) -> Double {
-            // Simplified ITU indoor path loss model
-            let floorFactor = Double(floors) * 15.0 // 15dB per floor
-            let basePathLoss = 20.0 * log10(distance) + 20.0 * log10(frequency/1000.0) + 32.0
-            let environmentFactor: Double
-            
-            switch environment {
-            case .residential: environmentFactor = 1.0
-            case .office: environmentFactor = 1.2
-            case .commercial: environmentFactor = 1.4
-            case .industrial: environmentFactor = 1.6
-            }
-            
-            return basePathLoss * environmentFactor + floorFactor
-        }
-    }
+struct WiFiHeatmapData {
+    let measurements: [WiFiMeasurement] 
+    let coverageMap: [simd_float3: Double]
+    let optimalRouterPlacements: [simd_float3]
 }
-
-// MARK: - Core Type Definitions
 
 enum RoomType: String, CaseIterable {
     case kitchen = "Kitchen"
@@ -75,477 +37,18 @@
     case unknown = "Unknown"
 }
 
-enum WiFiFrequencyBand: String, CaseIterable {
-    case band2_4GHz = "2.4GHz"
-    case band5GHz = "5GHz"  
-    case band6GHz = "6GHz"
-    
-    static func from(_ frequency: String) -> WiFiFrequencyBand {
-        if frequency.contains("2.4") || frequency.contains("2400") {
-            return .band2_4GHz
-        } else if frequency.contains("6") || frequency.contains("6000") {
-            return .band6GHz
-        } else {
-            return .band5GHz // Default to 5GHz for most modern networks
-        }
-    }
-    
-    var centerFrequency: Double {
-        switch self {
-        case .band2_4GHz: return 2400.0
-        case .band5GHz: return 5200.0
-        case .band6GHz: return 6000.0
-        }
-    }
-    
-    var displayName: String {
-        switch self {
-        case .band2_4GHz: return "2.4 GHz"
-        case .band5GHz: return "5 GHz"
-        case .band6GHz: return "6 GHz"
-        }
-    }
-    
-    static func fromFrequency(_ frequency: Float) -> WiFiFrequencyBand {
-        switch frequency {
-        case 2000...2500:
-            return .band2_4GHz
-        case 5900...6500:
-            return .band6GHz
-        default:
-            return .band5GHz
-        }
-    }
-}
-
-enum IndoorEnvironment {
-    case residential
-    case office
-    case commercial
-    case industrial
-    
-    var pathLossExponent: Double {
-        switch self {
-        case .residential: return 2.0
-        case .office: return 2.2
-        case .commercial: return 2.4
-        case .industrial: return 2.8
-        }
-    }
-    
-    var rawValue: String {
-        switch self {
-        case .residential: return "residential"
-        case .office: return "office"
-        case .commercial: return "commercial"
-        case .industrial: return "industrial"
-        }
-    }
-}
-
-// Forward declarations for RF propagation types (simplified versions for compatibility)
-struct RFSignalPrediction {
-    let location: simd_float3
-    let bestRSSI: Float
-    let signalQuality: SignalQuality
-    let confidence: Double
-    let obstacles: [String] // Simplified
-    let calculationTime: TimeInterval
-    let predictedRSSI: [String: Float] // Simplified frequency band mapping
-}
-
-enum SignalQuality: String {
-    case excellent = "excellent"
-    case good = "good" 
-    case fair = "fair"
-    case poor = "poor"
-    case unusable = "unusable"
-    
-    static func fromRSSI(_ rssi: Float) -> SignalQuality {
-        switch rssi {
-        case -50.0...Float.infinity:
-            return .excellent
-        case -60.0..<(-50.0):
-            return .good
-        case -70.0..<(-60.0):
-            return .fair
-        case -80.0..<(-70.0):
-            return .poor
-        default:
-            return .unusable
-        }
-    }
-}
-
-struct RFCoverageMap {
-    let bounds: (min: simd_float3, max: simd_float3)
-    let resolution: Double
-    let generationTime: TimeInterval
-    let statistics: RFCoverageStatistics
-    let deadZones: [RFDeadZone]
-}
-
-struct RFCoverageStatistics {
-    let totalPoints: Int
-    let usableCoveragePercentage: Double
-    let averageSignalStrength: Float
-    let overallQualityScore: Double
-}
-
-struct RFDeadZone {
-    let center: simd_float3
-    let radius: Float
-}
-
-struct RFValidationResults {
-    let accuracy: Double
-    let meanError: Double 
-    let validationPoints: Int
-    
-    var isAcceptable: Bool {
-        return accuracy > 0.7 && meanError < 10.0 && validationPoints >= 5
-    }
-}
-
-struct RFAnalysisReport {
-    let coverageStatistics: RFCoverageStatistics
-    let deadZones: [RFDeadZone]
-    let recommendations: [String]
-}
-
-// Type aliases for compatibility with RF engine
-typealias SignalPrediction = RFSignalPrediction
-typealias CoverageMap = RFCoverageMap
-typealias ValidationResults = RFValidationResults
-
-// MARK: - Local minimal abstractions to satisfy target membership
-protocol RFPropagationProvider {
-	func initialize(environment: IndoorEnvironment)
-	func updateRoomModel(from analyzer: RoomAnalyzer)
-	func predictSignalStrength(at location: simd_float3, frequency: Float?) -> RFSignalPrediction?
-	func generateCoverageMap(gridResolution: Double, progressCallback: ((Double) -> Void)?) -> RFCoverageMap?
-	func validatePredictions(measurements: [WiFiMeasurement]) -> RFValidationResults?
-	func generateAnalysisReport() -> RFAnalysisReport?
-}
-
-struct SteeringResult {
-	let success: Bool
-	let band: WiFiFrequencyBand?
-	let signalStrength: Int
-	let stabilizationTime: TimeInterval
-	let timestamp: Date
-}
-
-struct CorrelatedMeasurement {
-	let timestamp: Date
-}
-
-protocol WiFiControlProvider: AnyObject {
-	var isEnabled: Bool { get }
-	func canSteerDevice() -> Bool
-	func steerToBand(_ band: WiFiFrequencyBand, at location: simd_float3) async throws -> SteeringResult
-	func correlate(measurements: [WiFiMeasurement]) -> [CorrelatedMeasurement]
-	func correlationStatusText() -> String
-}
-
-final class NoOpWiFiControlProvider: WiFiControlProvider {
-	var isEnabled: Bool { false }
-	func canSteerDevice() -> Bool { false }
-	func steerToBand(_ band: WiFiFrequencyBand, at location: simd_float3) async throws -> SteeringResult {
-		throw NSError(domain: "WiFiControl", code: -1)
-	}
-	func correlate(measurements: [WiFiMeasurement]) -> [CorrelatedMeasurement] { [] }
-	func correlationStatusText() -> String { "WiFi control disabled" }
-}
-
-struct NetworkPathData {
-	var hasWiFi: Bool = false
-	var hasCellular: Bool = false
-}
-
-struct CarrierInfo { let name: String }
-
-struct CellularData {
-	let carriers: [String: CarrierInfo]
-	let radioTechnologies: [String: String]
-	let signalBars: Int
-}
-
-struct WiFiData {
-	let connectedSSID: String?
-}
-
-struct NetworkDataPoint {
-	let timestamp: Date
-	let location: simd_float3?
-	let cellularData: CellularData
-	let wifiData: WiFiData
-	let networkPath: NetworkPathData
-}
-
-final class NetworkDataCollector {
-	var measurementInterval: TimeInterval?
-	func startCollection() {}
-	func stopCollection() {}
-	func collectCurrentData(at location: simd_float3? = nil) -> NetworkDataPoint {
-		return NetworkDataPoint(
-			timestamp: Date(),
-			location: location,
-			cellularData: CellularData(
-				carriers: [:],
-				radioTechnologies: ["primary": "LTE"],
-				signalBars: 3
-			),
-			wifiData: WiFiData(connectedSSID: "Unknown Network"),
-			networkPath: NetworkPathData(hasWiFi: true, hasCellular: true)
-		)
-	}
-	func getCollectedData() -> [NetworkDataPoint] { [] }
-	func getCurrentNetworkName() -> String { "Unknown Network" }
-	func getCurrentSignalStrength() -> Int { -65 }
-}
-
-// Minimal exporter stub to satisfy references when export file is not part of target
-final class DataExportManager {
-	func exportSurveyData(roomAnalyzer: RoomAnalyzer, wifiSurveyManager: WiFiSurveyManager) -> URL? { nil }
-	func exportPlumeSimulationData(from measurements: [WiFiMeasurement]) -> URL? { nil }
-}
-
-// Simplified RF propagation integration for compatibility
-class SimpleRFPropagationIntegration: RFPropagationProvider {
-    private let environment: IndoorEnvironment
-    
-    init(environment: IndoorEnvironment) {
-        self.environment = environment
-    }
-    
-    func initialize(environment: IndoorEnvironment) {
-        // already configured via init
-    }
-    
-    func updateRoomModel(from roomAnalyzer: RoomAnalyzer) {
-        // Simplified implementation
-        print("📊 Updated RF model with \(roomAnalyzer.identifiedRooms.count) rooms")
-    }
-    
-    func inferAndAddRouter(from measurements: [WiFiMeasurement]) {
-        // Simplified implementation  
-        print("📡 Inferred router from \(measurements.count) measurements")
-    }
-    
-    func predictSignalStrength(at location: simd_float3, frequency: Float? = nil) -> RFSignalPrediction? {
-        // Simplified prediction using existing propagation model
-        let distance = Double(simd_length(location))
-        let freq = Double(frequency ?? 5200.0)
-        
-        let propagationModel = PropagationModels.ITUIndoorModel(environment: .residential)
-        let pathLoss = propagationModel.pathLoss(distance: distance, frequency: freq)
-        
-        let txPower: Double = 23.0 // dBm
-        let predictedRSSI = txPower - pathLoss
-        
-        return RFSignalPrediction(
-            location: location,
-            bestRSSI: Float(predictedRSSI),
-            signalQuality: SignalQuality.fromRSSI(Float(predictedRSSI)),
-            confidence: max(0.1, 1.0 - distance / 20.0),
-            obstacles: [],
-            calculationTime: 0.001,
-            predictedRSSI: ["5GHz": Float(predictedRSSI)]
-        )
-    }
-    
-    func generateCoverageMap(
-        gridResolution: Double = 0.5,
-        progressCallback: ((Double) -> Void)? = nil
-    ) -> RFCoverageMap? {
-        // Simplified coverage map generation
-        let bounds = (min: simd_float3(-10, 0, -10), max: simd_float3(10, 3, 10))
-        let gridPoints = Int((20.0 / gridResolution) * (20.0 / gridResolution))
-        
-        // Simulate progress
-        for i in stride(from: 0, through: 100, by: 25) {
-            progressCallback?(Double(i) / 100.0)
-            usleep(100000) // Small delay for demonstration
-        }
-        
-        return RFCoverageMap(
-            bounds: bounds,
-            resolution: gridResolution,
-            generationTime: 0.5,
-            statistics: RFCoverageStatistics(
-                totalPoints: gridPoints,
-                usableCoveragePercentage: 0.85,
-                averageSignalStrength: -65.0,
-                overallQualityScore: 0.75
-            ),
-            deadZones: []
-        )
-    }
-    
-    func validatePredictions(measurements: [WiFiMeasurement]) -> RFValidationResults? {
-        // Simplified validation
-        var totalError: Double = 0.0
-        var validComparisons = 0
-        
-        for measurement in measurements {
-            if let prediction = predictSignalStrength(at: measurement.location) {
-                let measuredRSSI = measurement.averageRSSI()
-                let error = abs(Double(prediction.bestRSSI - measuredRSSI))
-                totalError += error
-                validComparisons += 1
-            }
-        }
-        
-        let meanError = validComparisons > 0 ? totalError / Double(validComparisons) : 0.0
-        let accuracy = max(0.0, 1.0 - meanError / 20.0)
-        
-        return RFValidationResults(
-            accuracy: accuracy,
-            meanError: meanError,
-            validationPoints: validComparisons
-        )
-    }
-    
-    func generateAnalysisReport() -> RFAnalysisReport? {
-        return RFAnalysisReport(
-            coverageStatistics: RFCoverageStatistics(
-                totalPoints: 400,
-                usableCoveragePercentage: 0.85,
-                averageSignalStrength: -65.0,
-                overallQualityScore: 0.75
-            ),
-            deadZones: [],
-            recommendations: [
-                "Consider adding extender in far corner",
-                "Router placement is optimal for current layout"
-            ]
-        )
-    }
-}
-
-struct WiFiMeasurement {
-    let location: simd_float3
-    let timestamp: Date
-    let signalStrength: Int
-    let networkName: String
-    let speed: Double
-    let frequency: String
-    let roomType: RoomType?
-    
-    // Enhanced multi-band support
-    let bandMeasurements: [BandMeasurement]
-    
-    // For compatibility with RF propagation engine
-    var bands: [BandMeasurement] {
-        return bandMeasurements
-    }
-    
-    init(location: simd_float3, timestamp: Date, signalStrength: Int, networkName: String, speed: Double, frequency: String, roomType: RoomType?, bandMeasurements: [BandMeasurement] = []) {
-        self.location = location
-        self.timestamp = timestamp
-        self.signalStrength = signalStrength
-        self.networkName = networkName
-        self.speed = speed
-        self.frequency = frequency
-        self.roomType = roomType
-        self.bandMeasurements = bandMeasurements.isEmpty ? [BandMeasurement.createFromLegacy(signalStrength: signalStrength, frequency: frequency, speed: speed)] : bandMeasurements
-    }
-    
-    /// Average RSSI across all bands
-    func averageRSSI() -> Float {
-        guard !bandMeasurements.isEmpty else {
-            return Float(signalStrength)
-        }
-        let sum = bandMeasurements.map { $0.signalStrength }.reduce(0, +)
-        return sum / Float(bandMeasurements.count)
-    }
-}
-
-/// Individual frequency band measurement
-struct BandMeasurement {
-    let band: WiFiFrequencyBand
-    let signalStrength: Float // dBm
-    let snr: Float? // Signal-to-noise ratio in dB
-    let channelWidth: Int // MHz (20, 40, 80, 160)
-    let speed: Float // Mbps for this specific band
-    let utilization: Float? // Channel utilization percentage (0-1)
-    
-    // For compatibility with RF engine
-    var frequency: Double {
-        return band.centerFrequency
-    }
-    
-    var rssi: Double {
-        return Double(signalStrength)
-    }
-    
-    /// Create from legacy single-band data
-    static func createFromLegacy(signalStrength: Int, frequency: String, speed: Double) -> BandMeasurement {
-        let band = WiFiFrequencyBand.from(frequency)
-        return BandMeasurement(
-            band: band,
-            signalStrength: Float(signalStrength),
-            snr: nil,
-            channelWidth: band == .band2_4GHz ? 20 : 80, // Default channel widths
-            speed: Float(speed),
-            utilization: nil
-        )
-    }
-}
-
-struct WiFiHeatmapData {
-    let measurements: [WiFiMeasurement] 
-    let coverageMap: [simd_float3: Double]
-    let optimalRouterPlacements: [simd_float3]
-    
-    // Multi-band coverage maps
-    let bandCoverageMaps: [WiFiFrequencyBand: [simd_float3: Double]]
-    let bandConfidenceScores: [WiFiFrequencyBand: Float]
-    
-    init(measurements: [WiFiMeasurement], coverageMap: [simd_float3: Double], optimalRouterPlacements: [simd_float3], bandCoverageMaps: [WiFiFrequencyBand: [simd_float3: Double]] = [:], bandConfidenceScores: [WiFiFrequencyBand: Float] = [:]) {
-        self.measurements = measurements
-        self.coverageMap = coverageMap
-        self.optimalRouterPlacements = optimalRouterPlacements
-        self.bandCoverageMaps = bandCoverageMaps
-        self.bandConfidenceScores = bandConfidenceScores
-    }
-}
-
 class WiFiSurveyManager: NSObject, ObservableObject {
     @Published var measurements: [WiFiMeasurement] = []
     @Published var isRecording = false
     @Published var currentSignalStrength: Int = 0
     @Published var currentNetworkName: String = ""
     
-    // Plume/External WiFi control — kept separate via provider (no hard dep on plugin module)
-    @Published var isPlumeEnabled: Bool = false
-    @Published var plumeSteeringActive: Bool = false
-    private var wifiControlProvider: WiFiControlProvider = NoOpWiFiControlProvider()
-    
-    // Network Data Collection Plugin
-    @Published var networkDataCollector: NetworkDataCollector?
-    @Published var isNetworkDataEnabled: Bool = false
-    
+    private let networkMonitor = NWPathMonitor()
     private let queue = DispatchQueue(label: "WiFiMonitor")
     private var speedTestTimer: Timer?
     private var lastMeasurementTime: TimeInterval = 0
     private var lastMeasurementPosition: simd_float3?
-    private let measurementDistanceThreshold: Float = 0.9144 // ~3 feet in meters to prevent test point overlapping
-    
-    // Advanced RF propagation modeling
-    private let propagationModel: PropagationModels.ITUIndoorModel
-    private var currentEnvironment: IndoorEnvironment = .residential
-    private var transmitPower: Float = 20.0 // Default router transmit power in dBm
-    
-    // Multi-band analysis support
-    private var enableMultiBandAnalysis: Bool = true
-    private var supportedBands: [WiFiFrequencyBand] = [.band2_4GHz, .band5GHz, .band6GHz]
-    
-    // Advanced RF propagation integration via provider abstraction
-    private var rfProvider: RFPropagationProvider?
-    private var isRFEngineEnabled: Bool = false
-    private var currentActiveBands: [WiFiFrequencyBand] = []
+    private let measurementDistanceThreshold: Float = 0.6096 // ~2 feet in meters for better coverage without overwhelming data
     
     // Memory management limits
     private let maxMeasurements = 500 // Prevent unlimited measurement growth
@@ -559,88 +62,41 @@
     private var isFirstMeasurement = true
     
     override init() {
-        // Initialize advanced RF propagation model
-        self.propagationModel = PropagationModels.ITUIndoorModel(environment: .residential)
-        
         super.init()
-        initializePlumePlugin()
-        initializeNetworkDataCollector()
-    }
-    
-    // MARK: - Plume Plugin Integration
-    
-    private func initializePlumePlugin() {
-        // Defer to external team/module; default to NoOp. This avoids compile-time dependency.
-        self.isPlumeEnabled = false
-        self.wifiControlProvider = NoOpWiFiControlProvider()
-        print("ℹ️ Plume integration deferred: provider not linked in this target")
-    }
-    
-    func enablePlumeIntegration(_ enabled: Bool) {
-        isPlumeEnabled = enabled
-        if enabled {
-            initializePlumePlugin()
-        }
-        print("🔌 Plume integration: \(enabled ? "enabled" : "disabled")")
-    }
-    
-    // MARK: - Network Data Collection Integration
-    
-    private func initializeNetworkDataCollector() {
-        networkDataCollector = NetworkDataCollector()
-        
-        // Auto-enable network data collection
-        isNetworkDataEnabled = true
-        
-        // Set up network info updates
-        updateNetworkInfoFromCollector()
-        
-        print("📱 Network data collector initialized")
-    }
-    
-    private func updateNetworkInfoFromCollector() {
-        guard let collector = networkDataCollector else { return }
-        
-        // Update current network info from NetworkDataCollector
-        currentNetworkName = collector.getCurrentNetworkName()
-        currentSignalStrength = collector.getCurrentSignalStrength()
-        
-        print("📱 Updated network info: \(currentNetworkName) (\(currentSignalStrength)dBm)")
-    }
-    
-    func enableNetworkDataCollection(_ enabled: Bool) {
-        isNetworkDataEnabled = enabled
-        
-        if enabled {
-            networkDataCollector?.startCollection()
-        } else {
-            networkDataCollector?.stopCollection()
-        }
-        
-        print("📱 Network data collection: \(enabled ? "enabled" : "disabled")")
-    }
-    
-    /// Get dynamic measurement interval from current settings
-    private func getCurrentMeasurementInterval() -> TimeInterval {
-        return TimeInterval(measurementDistanceThreshold) // Convert distance to time approximation
-    }
-    
-    // Network monitoring now handled by NetworkDataCollector
+        setupNetworkMonitoring()
+    }
+    
+    private func setupNetworkMonitoring() {
+        networkMonitor.pathUpdateHandler = { [weak self] (path: Network.NWPath) in
+            DispatchQueue.main.async {
+                self?.updateNetworkInfo(path: path)
+            }
+        }
+        networkMonitor.start(queue: queue)
+    }
+    
+    private func updateNetworkInfo(path: Network.NWPath) {
+        if path.status == .satisfied {
+            if let interface = path.availableInterfaces.first(where: { $0.type == .wifi }) {
+                currentNetworkName = interface.name
+                
+                // Update with real network info if available
+                let networkInfo = getCurrentNetworkInfo()
+                if let ssid = networkInfo.ssid, !ssid.isEmpty {
+                    currentNetworkName = ssid
+                }
+                if let rssi = networkInfo.rssi {
+                    currentSignalStrength = rssi
+                }
+            }
+        }
+    }
     
     func startSurvey() {
         isRecording = true
         isFirstMeasurement = true
         positionHistory.removeAll()
         lastMovementTime = Date().timeIntervalSince1970
-        
-        // Start network data collection
-        if isNetworkDataEnabled {
-            networkDataCollector?.measurementInterval = getCurrentMeasurementInterval()
-            networkDataCollector?.startCollection()
-            
-            // Update network info from collector
-            updateNetworkInfoFromCollector()
-        }
         
         print("📡 Starting WiFi survey with simplified movement detection")
         
@@ -676,11 +132,6 @@
         isRecording = false
         speedTestTimer?.invalidate()
         speedTestTimer = nil
-        
-        // Stop network data collection
-        if isNetworkDataEnabled {
-            networkDataCollector?.stopCollection()
-        }
     }
     
     // New floor/room-aware API
@@ -692,11 +143,7 @@
         // Update position history for movement detection
         updatePositionHistory(location: location, timestamp: currentTime)
         
-<<<<<<< HEAD
-        // Check if user has moved at least 3 feet from last measurement
-=======
         // Check distance threshold
->>>>>>> 9b896bee
         if let lastPosition = lastMeasurementPosition {
             let distance = simd_distance(location, lastPosition)
             guard distance >= measurementDistanceThreshold else {
@@ -712,27 +159,8 @@
             return
         }
         
-<<<<<<< HEAD
-        // User has moved >3 feet and stopped - take measurement
-=======
->>>>>>> 9b896bee
         lastMeasurementPosition = location
         lastMeasurementTime = currentTime
-        
-        // Trigger Plume steering sequence if enabled
-        if isPlumeEnabled && wifiControlProvider.canSteerDevice() {
-            Task {
-                await performPlumeSteeringSurvey(at: location, roomType: roomType)
-            }
-        } else {
-            // Standard measurement without Plume integration
-            recordStandardMeasurement(at: location, roomType: roomType)
-        }
-    }
-    
-    private func recordStandardMeasurement(at location: simd_float3, roomType: RoomType?) {
-        // Perform multi-band measurements if enabled
-        let bandMeasurements = enableMultiBandAnalysis ? performMultiBandMeasurements() : []
         
         let measurement = WiFiMeasurement(
             location: location,
@@ -742,30 +170,11 @@
             speed: performSpeedTest(),
             frequency: detectFrequency(),
             roomType: roomType,
-<<<<<<< HEAD
-            bandMeasurements: bandMeasurements
-        )
-        
-        // Collect network data if enabled
-        var enhancedMeasurement = measurement
-        if isNetworkDataEnabled, let collector = networkDataCollector {
-            let networkData = collector.collectCurrentData(at: location)
-            
-            // Store network data in measurement (we'll extend WiFiMeasurement later if needed)
-            // For now, log the network data
-            logNetworkData(networkData, for: measurement)
-        }
-        
-        measurements.append(enhancedMeasurement)
-        
-        // Prevent unlimited memory growth by limiting measurement count
-=======
             floorIndex: floorIndex,
             roomId: roomId
         )
         
         measurements.append(measurement)
->>>>>>> 9b896bee
         maintainMeasurementBounds()
         
         print("📍 WiFi measurement #\(measurements.count) recorded at (\(String(format: "%.2f", location.x)), \(String(format: "%.2f", location.y)), \(String(format: "%.2f", location.z))) in \(roomType?.rawValue ?? "Unknown room") floor=\(floorIndex ?? -1)")
@@ -773,122 +182,9 @@
         print("   📊 User stopped moving - measurement taken automatically")
     }
     
-<<<<<<< HEAD
-    private func logNetworkData(_ networkData: NetworkDataPoint, for measurement: WiFiMeasurement) {
-        print("📱 Network data collected:")
-        print("   Cellular: \(networkData.cellularData.radioTechnologies.values.joined(separator: ", ")) (\(networkData.cellularData.signalBars) bars)")
-        print("   Carriers: \(networkData.cellularData.carriers.values.map { $0.name }.joined(separator: ", "))")
-        if let ssid = networkData.wifiData.connectedSSID {
-            print("   WiFi SSID: \(ssid)")
-        }
-        print("   Path: WiFi=\(networkData.networkPath.hasWiFi), Cellular=\(networkData.networkPath.hasCellular)")
-    }
-    
-    private func performPlumeSteeringSurvey(at location: simd_float3, roomType: RoomType?) async {
-        guard isPlumeEnabled, wifiControlProvider.canSteerDevice() else { return }
-        
-        await MainActor.run {
-            self.plumeSteeringActive = true
-        }
-        
-        print("🎯 Starting Plume steering survey at location (\(String(format: "%.2f", location.x)), \(String(format: "%.2f", location.y)), \(String(format: "%.2f", location.z)))")
-        
-        var allMeasurements: [WiFiMeasurement] = []
-        
-        // Record baseline measurement
-        let baselineMeasurement = createBaseMeasurement(at: location, roomType: roomType, note: "baseline")
-        allMeasurements.append(baselineMeasurement)
-        
-        // Perform comprehensive steering if possible
-        let supportedBands: [WiFiFrequencyBand] = [.band2_4GHz, .band5GHz, .band6GHz]
-        
-        for band in supportedBands {
-            do {
-                print("📡 Steering to \(band.displayName)...")
-                let steeringResult = try await wifiControlProvider.steerToBand(band, at: location)
-                
-                if steeringResult.success {
-                    // Wait for signal stabilization
-                    try await Task.sleep(nanoseconds: 3_000_000_000) // 3 seconds
-                    
-                    // Take measurement on this band
-                    let bandMeasurement = createMeasurementFromSteering(
-                        steeringResult: steeringResult,
-                        at: location,
-                        roomType: roomType,
-                        note: "steered_\(band.rawValue)"
-                    )
-                    allMeasurements.append(bandMeasurement)
-                    
-                    print("✅ Measured \(band.displayName): \(steeringResult.signalStrength)dBm")
-                } else {
-                    print("⚠️ Failed to steer to \(band.displayName)")
-                }
-                
-            } catch {
-                print("❌ Steering error for \(band.displayName): \(error)")
-            }
-        }
-        
-        // Store all measurements
-        await MainActor.run {
-            self.measurements.append(contentsOf: allMeasurements)
-            self.maintainMeasurementBounds()
-            self.plumeSteeringActive = false
-        }
-        
-        print("🎯 Plume steering survey complete: \(allMeasurements.count) measurements collected")
-        
-        // Correlate with Plume data
-        let correlatedMeasurements = wifiControlProvider.correlate(measurements: allMeasurements)
-        print("🔗 Correlated \(correlatedMeasurements.count) measurements with WiFi control provider data")
-    }
-    
-    private func createBaseMeasurement(at location: simd_float3, roomType: RoomType?, note: String) -> WiFiMeasurement {
-        let bandMeasurements = enableMultiBandAnalysis ? performMultiBandMeasurements() : []
-        
-        return WiFiMeasurement(
-            location: location,
-            timestamp: Date(),
-            signalStrength: currentSignalStrength,
-            networkName: "\(currentNetworkName)_\(note)",
-            speed: performSpeedTest(),
-            frequency: detectFrequency(),
-            roomType: roomType,
-            bandMeasurements: bandMeasurements
-        )
-    }
-    
-    private func createMeasurementFromSteering(steeringResult: SteeringResult,
-                                             at location: simd_float3,
-                                             roomType: RoomType?,
-                                             note: String) -> WiFiMeasurement {
-        
-        // Create band measurement from steering result
-        let bandMeasurement = BandMeasurement(
-            band: steeringResult.band ?? .band5GHz,
-            signalStrength: Float(steeringResult.signalStrength),
-            snr: Float.random(in: 20...40), // Simulated SNR
-            channelWidth: 80, // Typical for 5GHz
-            speed: Float(performSpeedTest()),
-            utilization: Float.random(in: 0.1...0.6)
-        )
-        
-        return WiFiMeasurement(
-            location: location,
-            timestamp: steeringResult.timestamp,
-            signalStrength: steeringResult.signalStrength,
-            networkName: "\(currentNetworkName)_\(note)",
-            speed: Double(bandMeasurement.speed),
-            frequency: steeringResult.band?.rawValue ?? detectFrequency(),
-            roomType: roomType,
-            bandMeasurements: [bandMeasurement]
-        )
-=======
     // Backward-compatible wrapper used elsewhere
     func recordMeasurement(at location: simd_float3, roomType: RoomType?) {
         recordMeasurement(at: location, roomType: roomType, floorIndex: nil, roomId: nil)
->>>>>>> 9b896bee
     }
     
     private func performSpeedTest() -> Double {
@@ -1055,7 +351,22 @@
         }
     }
     
-    // Network info now provided by NetworkDataCollector
+    func getCurrentNetworkInfo() -> (ssid: String?, rssi: Int?) {
+        // Attempt to get current WiFi network info
+        // Note: This requires location permissions and may not work in all scenarios
+        
+        if let interfaces = CNCopySupportedInterfaces() as? [CFString] {
+            for interface in interfaces {
+                if let info = CNCopyCurrentNetworkInfo(interface) as? [CFString: Any] {
+                    let ssid = info[kCNNetworkInfoKeySSID] as? String
+                    // RSSI is not available through public APIs on iOS
+                    return (ssid: ssid, rssi: getCurrentSignalStrength())
+                }
+            }
+        }
+        
+        return (ssid: currentNetworkName.isEmpty ? "Unknown Network" : currentNetworkName, rssi: getCurrentSignalStrength())
+    }
     
     func generateHeatmapData() -> WiFiHeatmapData {
         print("📊 Generating heatmap data from \(measurements.count) measurements")
@@ -1150,216 +461,21 @@
     private func interpolateSignalStrength(at point: simd_float3) -> Float {
         guard !measurements.isEmpty else { return -100 }
         
-        // Use advanced RF propagation modeling for accurate signal prediction
-        return predictSignalStrength(at: point)
-    }
-    
-    /// Advanced signal strength prediction using RF propagation models
-    private func predictSignalStrength(at point: simd_float3) -> Float {
-        guard !measurements.isEmpty else { return -100 }
-        
-        // Find the nearest measurement point to use as reference transmitter
-        let nearestMeasurement = measurements.min(by: { first, second in
-            simd_distance(point, first.location) < simd_distance(point, second.location)
-        })
-        
-        guard let reference = nearestMeasurement else { return -100 }
-        
-        let distance = simd_distance(point, reference.location)
-        guard distance > 0 else { return Float(reference.signalStrength) }
-        
-        // Use current frequency band for propagation calculation
-        let frequency = getFrequencyFromString(reference.frequency)
-        
-        // Calculate path loss using ITU indoor propagation model
-        let pathLoss = propagationModel.pathLoss(
-            distance: Double(distance),
-            frequency: Double(frequency),
-            floors: 0 // Single floor for now
-        )
-        
-        // Calculate predicted signal strength: transmit power - path loss
-        let predictedSignal = transmitPower - Float(pathLoss)
-        
-        // Weight prediction with actual measurement for better accuracy
-        let measurementWeight = 1.0 / (Float(distance) + 0.1)
-        let predictionWeight: Float = 0.3 // Lower weight for prediction vs measurement
-        
-        let refSignal = Float(reference.signalStrength)
-        let predSignal = Float(predictedSignal)
-        let weightedResult = (refSignal * measurementWeight + predSignal * predictionWeight) / (measurementWeight + predictionWeight)
-        
-        return weightedResult
-    }
-    
-    /// Extract frequency in MHz from frequency string
-    private func getFrequencyFromString(_ frequencyString: String) -> Float {
-        if frequencyString.contains("2.4") || frequencyString.contains("2G") {
-            return 2437.0 // 2.4GHz Channel 6
-        } else if frequencyString.contains("5") || frequencyString.contains("5G") {
-            return 5200.0 // 5GHz Channel 40
-        } else if frequencyString.contains("6") || frequencyString.contains("6G") {
-            return 6525.0 // 6GHz center
-        } else {
-            return 5200.0 // Default to 5GHz
-        }
-    }
-    
-    /// Update environment type for more accurate propagation modeling
-    func updateEnvironment(_ environment: IndoorEnvironment) {
-        currentEnvironment = environment
-        print("📡 Updated RF environment to: \(environment)")
-    }
-    
-    /// Set transmitter power for more accurate calculations
-    func setTransmitPower(_ power: Float) {
-        transmitPower = power
-        print("📡 Updated transmit power to: \(power) dBm")
-    }
-    
-    // MARK: - Multi-Band Analysis
-    
-    /// Perform measurements across all supported frequency bands
-    private func performMultiBandMeasurements() -> [BandMeasurement] {
-        var bandMeasurements: [BandMeasurement] = []
-        
-        // In a real implementation, this would scan all bands
-        // For now, we'll simulate multi-band measurements
-        for band in supportedBands {
-            if let measurement = measureBand(band) {
-                bandMeasurements.append(measurement)
-            }
-        }
-        
-        currentActiveBands = bandMeasurements.map { $0.band }
-        print("📡 Multi-band measurement complete: \(currentActiveBands.map { $0.displayName }.joined(separator: ", "))")
-        
-        return bandMeasurements
-    }
-    
-    /// Measure a specific frequency band
-    private func measureBand(_ band: WiFiFrequencyBand) -> BandMeasurement? {
-        // Simulate band-specific measurements
-        // In production, this would use enterprise WiFi APIs or hardware-specific methods
-        
-        let baseSignalStrength = Float(currentSignalStrength)
-        let bandSpecificAttenuation = getBandAttenuation(band)
-        let adjustedSignalStrength = baseSignalStrength - bandSpecificAttenuation
-        
-        // Skip bands that are too weak to be useful
-        guard adjustedSignalStrength > -85.0 else { return nil }
-        
-        let channelWidth = getTypicalChannelWidth(for: band)
-        let bandSpeed = estimateBandSpeed(band: band, signalStrength: adjustedSignalStrength, channelWidth: channelWidth)
-        let snr = estimateSNR(for: band, signalStrength: adjustedSignalStrength)
-        
-        return BandMeasurement(
-            band: band,
-            signalStrength: adjustedSignalStrength,
-            snr: snr,
-            channelWidth: channelWidth,
-            speed: bandSpeed,
-            utilization: estimateChannelUtilization(for: band)
-        )
-    }
-    
-    /// Get band-specific attenuation factors
-    private func getBandAttenuation(_ band: WiFiFrequencyBand) -> Float {
-        switch band {
-        case .band2_4GHz:
-            return 0.0 // Base reference
-        case .band5GHz:
-            return 3.0 // 5GHz typically 3dB weaker
-        case .band6GHz:
-            return 5.0 // 6GHz typically 5dB weaker
-        }
-    }
-    
-    /// Get typical channel width for each band
-    private func getTypicalChannelWidth(for band: WiFiFrequencyBand) -> Int {
-        switch band {
-        case .band2_4GHz:
-            return 20 // 2.4GHz typically uses 20MHz
-        case .band5GHz:
-            return 80 // 5GHz commonly uses 80MHz
-        case .band6GHz:
-            return 160 // 6GHz can use wider channels
-        }
-    }
-    
-    /// Estimate throughput for specific band
-    private func estimateBandSpeed(band: WiFiFrequencyBand, signalStrength: Float, channelWidth: Int) -> Float {
-        // Simplified throughput estimation based on signal strength and channel width
-        let baseSpeed: Float
-        
-        switch signalStrength {
-        case -30...(-20):
-            baseSpeed = 800.0 // Excellent signal
-        case -50...(-30):
-            baseSpeed = 500.0 // Good signal
-        case -70...(-50):
-            baseSpeed = 200.0 // Fair signal
-        case -85...(-70):
-            baseSpeed = 50.0 // Poor signal
-        default:
-            baseSpeed = 10.0 // Very poor signal
-        }
-        
-        // Apply channel width multiplier
-        let channelMultiplier = Float(channelWidth) / 20.0
-        
-        // Apply band-specific efficiency factors
-        let bandEfficiency: Float
-        switch band {
-        case .band2_4GHz:
-            bandEfficiency = 0.6 // More congested, lower efficiency
-        case .band5GHz:
-            bandEfficiency = 0.8 // Good efficiency
-        case .band6GHz:
-            bandEfficiency = 0.9 // Latest standard, highest efficiency
-        }
-        
-        return baseSpeed * channelMultiplier * bandEfficiency
-    }
-    
-    /// Estimate signal-to-noise ratio
-    private func estimateSNR(for band: WiFiFrequencyBand, signalStrength: Float) -> Float {
-        // Simplified SNR estimation
-        let noiseFloor: Float
-        switch band {
-        case .band2_4GHz:
-            noiseFloor = -95.0 // More interference
-        case .band5GHz:
-            noiseFloor = -100.0 // Less interference
-        case .band6GHz:
-            noiseFloor = -105.0 // Cleanest band
-        }
-        
-        return signalStrength - noiseFloor
-    }
-    
-    /// Estimate channel utilization
-    private func estimateChannelUtilization(for band: WiFiFrequencyBand) -> Float {
-        // Simplified utilization estimation
-        switch band {
-        case .band2_4GHz:
-            return Float.random(in: 0.4...0.8) // High utilization
-        case .band5GHz:
-            return Float.random(in: 0.2...0.5) // Medium utilization
-        case .band6GHz:
-            return Float.random(in: 0.1...0.3) // Low utilization
-        }
-    }
-    
-    /// Enable or disable multi-band analysis
-    func setMultiBandAnalysis(enabled: Bool) {
-        enableMultiBandAnalysis = enabled
-        print("📡 Multi-band analysis: \(enabled ? "enabled" : "disabled")")
-    }
-    
-    /// Get currently active bands from last measurement
-    func getActiveBands() -> [WiFiFrequencyBand] {
-        return currentActiveBands
+        var weightedSum: Float = 0
+        var totalWeight: Float = 0
+        
+        // Use inverse distance weighting for interpolation
+        for measurement in measurements {
+            let distance = simd_distance(point, measurement.location)
+            
+            // Avoid division by zero for exact matches
+            let weight = distance < 0.01 ? 1000.0 : 1.0 / (distance * distance)
+            
+            weightedSum += Float(measurement.signalStrength) * weight
+            totalWeight += weight
+        }
+        
+        return totalWeight > 0 ? weightedSum / totalWeight : -100
     }
     
     private func calculateOptimalRouterPlacements() -> [simd_float3] {
@@ -1423,36 +539,6 @@
         
         print("✅ Recommended \(placements.count) optimal router placement(s)")
         return placements
-    }
-    
-    /// Get the best performing frequency band based on measurements
-    func getBestPerformingBand() -> WiFiFrequencyBand? {
-        let multiBandMeasurements = measurements.filter { !$0.bandMeasurements.isEmpty }
-        guard !multiBandMeasurements.isEmpty else { return nil }
-        
-        var bandPerformance: [WiFiFrequencyBand: (avgSignal: Float, avgSpeed: Float, count: Int)] = [:]
-        
-        for measurement in multiBandMeasurements {
-            for bandMeasurement in measurement.bandMeasurements {
-                let band = bandMeasurement.band
-                let current = bandPerformance[band] ?? (avgSignal: 0, avgSpeed: 0, count: 0)
-                
-                bandPerformance[band] = (
-                    avgSignal: (current.avgSignal * Float(current.count) + bandMeasurement.signalStrength) / Float(current.count + 1),
-                    avgSpeed: (current.avgSpeed * Float(current.count) + bandMeasurement.speed) / Float(current.count + 1),
-                    count: current.count + 1
-                )
-            }
-        }
-        
-        // Find band with best overall performance (weighted average of signal and speed)
-        let bestBand = bandPerformance.max { first, second in
-            let firstScore = first.value.avgSignal * 0.6 + (first.value.avgSpeed / 100.0) * 0.4
-            let secondScore = second.value.avgSignal * 0.6 + (second.value.avgSpeed / 100.0) * 0.4
-            return firstScore < secondScore
-        }
-        
-        return bestBand?.key
     }
     
     private func calculateCenterPoint(from locations: [simd_float3]) -> simd_float3 {
@@ -1608,310 +694,4 @@
         
         print("🧹 Cleared all measurement data to free memory")
     }
-    
-    // MARK: - Data Export for Plume Testing
-    
-    func exportMeasurementData(roomAnalyzer: RoomAnalyzer?) -> URL? {
-        let exportManager = DataExportManager()
-        
-        if let roomAnalyzer = roomAnalyzer {
-            return exportManager.exportSurveyData(roomAnalyzer: roomAnalyzer, wifiSurveyManager: self)
-        } else {
-            // Export only WiFi measurements without room data
-            return exportManager.exportPlumeSimulationData(from: measurements)
-        }
-    }
-    
-    func getPlumeCorrelationStatus() -> String {
-        guard isPlumeEnabled else {
-            return "WiFi control disabled"
-        }
-        return wifiControlProvider.correlationStatusText()
-    }
-    
-    func getPlumeAnalytics() -> [String] {
-        guard isPlumeEnabled else { return ["WiFi control disabled"] }
-        return ["WiFi control provider active"]
-    }
-    
-    // MARK: - RF Propagation Model Testing
-    
-    /// Calculate signal strength at a point based on reference measurement
-    private func calculateSignalStrength(at targetPoint: simd_float3, basedOn reference: WiFiMeasurement) -> Float {
-        let distance = Double(simd_distance(targetPoint, reference.location))
-        let baseSignal = Double(reference.signalStrength)
-        
-        // Use ITU indoor propagation model
-        let pathLoss = propagationModel.pathLoss(distance: distance, frequency: 5200.0, floors: 0)
-        
-        // Calculate predicted signal strength
-        let predictedSignal = baseSignal - (pathLoss - 32.0) // Subtract additional path loss beyond 1m reference
-        
-        return Float(predictedSignal)
-    }
-    
-    /// Initialize advanced RF propagation engine
-    func initializeRFPropagationEngine(environment: IndoorEnvironment = .residential) {
-        print("🔬 Initializing advanced RF propagation engine...")
-        let provider = SimpleRFPropagationIntegration(environment: environment)
-        provider.updateRoomModel(from: RoomAnalyzer()) // no-op placeholder
-        self.rfProvider = provider
-        self.isRFEngineEnabled = true
-        print("✅ RF propagation engine initialized for \(environment.rawValue) environment")
-    }
-    
-    /// Update RF engine with room data from RoomAnalyzer
-    func updateRFEngineWithRoomData(_ roomAnalyzer: RoomAnalyzer) {
-        guard let rfEngine = rfProvider else {
-            print("⚠️ RF engine not initialized - call initializeRFPropagationEngine() first")
-            return
-        }
-        
-        print("🏠 Updating RF engine with room data...")
-        rfEngine.updateRoomModel(from: roomAnalyzer)
-        
-        // If we have measurements, infer router position
-        if !measurements.isEmpty {
-            // Using provider abstraction; optional step implemented by concrete provider
-            _ = rfEngine.generateAnalysisReport()
-            print("📡 Router position inferred from existing measurements")
-        }
-    }
-    
-    /// Get RF propagation prediction for a specific location
-    func getRFPrediction(at location: simd_float3, frequency: Float? = nil) -> SignalPrediction? {
-        guard let rfEngine = rfProvider, isRFEngineEnabled else {
-            print("⚠️ RF engine not available")
-            return nil
-        }
-        
-        return rfEngine.predictSignalStrength(at: location, frequency: frequency)
-    }
-    
-    /// Generate coverage map using advanced RF propagation
-    func generateAdvancedCoverageMap(
-        gridResolution: Double = 0.5,
-        progressCallback: ((Double) -> Void)? = nil
-    ) -> CoverageMap? {
-        guard let rfEngine = rfProvider, isRFEngineEnabled else {
-            print("⚠️ RF engine not available")
-            return nil
-        }
-        
-        print("🗺️ Generating advanced coverage map...")
-        return rfEngine.generateCoverageMap(
-            gridResolution: gridResolution,
-            progressCallback: progressCallback
-        )
-    }
-    
-    /// Validate RF predictions against actual measurements
-    func validateRFPredictions() -> ValidationResults? {
-        guard let rfEngine = rfProvider, isRFEngineEnabled else {
-            print("⚠️ RF engine not available")
-            return nil
-        }
-        
-        print("🔬 Validating RF predictions against \(measurements.count) measurements...")
-        return rfEngine.validatePredictions(measurements: measurements)
-    }
-    
-    /// Get comprehensive RF analysis report
-    func getRFAnalysisReport() -> RFAnalysisReport? {
-        guard let rfEngine = rfProvider, isRFEngineEnabled else {
-            print("⚠️ RF engine not available")
-            return nil
-        }
-        
-        return rfEngine.generateAnalysisReport()
-    }
-    
-    /// Comprehensive test of new RF propagation engine
-    func testAdvancedRFPropagationEngine() {
-        print("\n🚀 Testing Advanced RF Propagation Engine")
-        print(String(repeating: "=", count: 60))
-        
-        // Initialize the RF engine
-        initializeRFPropagationEngine(environment: .residential)
-        
-        // Test prediction at sample locations
-        let testLocations: [simd_float3] = [
-            simd_float3(0, 1.5, 0),     // Center of room
-            simd_float3(5, 1.5, 0),     // 5m away
-            simd_float3(-3, 1.5, 2),    // Behind wall
-            simd_float3(10, 1.5, -5)    // Far corner
-        ]
-        
-        for (index, location) in testLocations.enumerated() {
-            print("\n📍 Test Location \(index + 1): \(location)")
-            
-            if let prediction = getRFPrediction(at: location) {
-                print("   Signal Quality: \(prediction.signalQuality.rawValue)")
-                print("   Best RSSI: \(String(format: "%.1f", prediction.bestRSSI))dBm")
-                print("   Confidence: \(String(format: "%.1f", prediction.confidence * 100))%")
-                print("   Obstacles: \(prediction.obstacles.count)")
-                print("   Calculation time: \(String(format: "%.1f", prediction.calculationTime * 1000))ms")
-            } else {
-                print("   ⚠️ No prediction available")
-            }
-        }
-        
-        // Test coverage map generation
-        print("\n🗺️ Testing Coverage Map Generation...")
-        let startTime = CFAbsoluteTimeGetCurrent()
-        
-        if let coverageMap = generateAdvancedCoverageMap(
-            gridResolution: 1.0,
-            progressCallback: { progress in
-                if Int(progress * 100) % 25 == 0 {
-                    print("   Progress: \(Int(progress * 100))%")
-                }
-            }
-        ) {
-            let endTime = CFAbsoluteTimeGetCurrent()
-            let stats = coverageMap.statistics
-            
-            print("\n📊 Coverage Map Results:")
-            print("   Generation time: \(String(format: "%.1f", endTime - startTime))s")
-            print("   Coverage points: \(stats.totalPoints)")
-            print("   Usable coverage: \(String(format: "%.1f", stats.usableCoveragePercentage * 100))%")
-            print("   Average signal: \(String(format: "%.1f", stats.averageSignalStrength))dBm")
-            print("   Quality score: \(String(format: "%.3f", stats.overallQualityScore))")
-            print("   Dead zones: \(coverageMap.deadZones.count)")
-            
-            // Test validation if we have measurements
-            if !measurements.isEmpty {
-                print("\n🔬 Testing Prediction Validation...")
-                if let validation = validateRFPredictions() {
-                    print("   Validation accuracy: \(String(format: "%.1f", validation.accuracy * 100))%")
-                    print("   Mean error: \(String(format: "%.1f", validation.meanError))dB")
-                    print("   Validation points: \(validation.validationPoints)")
-                    print("   Is acceptable: \(validation.isAcceptable ? "✅" : "❌")")
-                }
-            }
-            
-            // Generate analysis report
-            if let report = getRFAnalysisReport() {
-                print("\n📋 Generated comprehensive analysis report")
-                print("   Recommendations: \(report.recommendations.count)")
-            }
-        } else {
-            print("   ❌ Coverage map generation failed")
-        }
-        
-        print("\n✅ Advanced RF propagation engine testing completed")
-    }
-    
-    /// Test RF propagation model calculations to validate integration
-    func testRFPropagationModels() {
-        print("\n🧪 Testing RF Propagation Models Integration")
-        print(String(repeating: "=", count: 50))
-        
-        // Test 1: Basic ITU Indoor Path Loss Calculation
-        print("\n1️⃣ Testing ITU Indoor Path Loss Model:")
-        let testDistances: [Double] = [1.0, 5.0, 10.0, 20.0]
-        let testFrequency: Double = 5200.0 // 5.2 GHz
-        
-        for distance in testDistances {
-            let pathLoss = propagationModel.pathLoss(distance: distance, frequency: testFrequency, floors: 0)
-            let signalStrength = transmitPower - Float(pathLoss)
-            print("  📏 Distance: \(distance)m → Path Loss: \(String(format: "%.1f", pathLoss))dB → Signal: \(String(format: "%.1f", signalStrength))dBm")
-        }
-        
-        // Test 2: Multi-band Frequency Response
-        print("\n2️⃣ Testing Multi-band Frequency Response:")
-        let testDistance: Double = 10.0
-        let frequencies = [
-            (WiFiFrequencyBand.band2_4GHz, 2400.0),
-            (WiFiFrequencyBand.band5GHz, 5200.0),
-            (WiFiFrequencyBand.band6GHz, 6000.0)
-        ]
-        
-        for (band, freq) in frequencies {
-            let pathLoss = propagationModel.pathLoss(distance: testDistance, frequency: freq, floors: 0)
-            let signalStrength = transmitPower - Float(pathLoss)
-            print("  📡 \(band.displayName): \(String(format: "%.1f", pathLoss))dB loss → \(String(format: "%.1f", signalStrength))dBm")
-        }
-        
-        // Test 3: Environment Impact
-        print("\n3️⃣ Testing Environment Impact:")
-        let environments: [(IndoorEnvironment, String)] = [
-            (.residential, "Residential"),
-            (.office, "Office"),
-            (.commercial, "Commercial"),
-            (.industrial, "Industrial")
-        ]
-        
-        for (env, name) in environments {
-            let testModel = PropagationModels.ITUIndoorModel(environment: .residential) // Use our base model
-            let pathLoss = testModel.pathLoss(distance: 10.0, frequency: 5200.0, floors: 0)
-            let adjustedLoss = pathLoss * Double(env.pathLossExponent) / 2.0 // Apply environment factor
-            print("  🏢 \(name): \(String(format: "%.1f", adjustedLoss))dB loss")
-        }
-        
-        // Test 4: Floor Penetration
-        print("\n4️⃣ Testing Floor Penetration Loss:")
-        for floors in 0...3 {
-            let pathLoss = propagationModel.pathLoss(distance: 10.0, frequency: 5200.0, floors: floors)
-            let signalStrength = transmitPower - Float(pathLoss)
-            print("  🏢 \(floors) floors: \(String(format: "%.1f", pathLoss))dB loss → \(String(format: "%.1f", signalStrength))dBm")
-        }
-        
-        // Test 5: Multi-band Measurement Creation
-        print("\n5️⃣ Testing Multi-band Measurement Creation:")
-        let testLocation = simd_float3(5.0, 1.0, 5.0)
-        let bandMeasurements = [
-            BandMeasurement(band: .band2_4GHz, signalStrength: -65.0, snr: 25.0, channelWidth: 20, speed: 50.0, utilization: 0.6),
-            BandMeasurement(band: .band5GHz, signalStrength: -68.0, snr: 28.0, channelWidth: 80, speed: 150.0, utilization: 0.3),
-            BandMeasurement(band: .band6GHz, signalStrength: -72.0, snr: 30.0, channelWidth: 160, speed: 300.0, utilization: 0.1)
-        ]
-        
-        let testMeasurement = WiFiMeasurement(
-            location: testLocation,
-            timestamp: Date(),
-            signalStrength: -68,
-            networkName: "TestNetwork-WiFi7",
-            speed: 180.0,
-            frequency: "5GHz",
-            roomType: .livingRoom,
-            bandMeasurements: bandMeasurements
-        )
-        
-        print("  📊 Created measurement with \(testMeasurement.bandMeasurements.count) bands:")
-        for band in testMeasurement.bandMeasurements {
-            print("    • \(band.band.displayName): \(String(format: "%.1f", band.signalStrength))dBm, \(String(format: "%.0f", band.speed))Mbps")
-        }
-        
-        // Test 6: Coverage Prediction
-        print("\n6️⃣ Testing Coverage Prediction:")
-        let referenceLocation = simd_float3(0, 1, 0)
-        let referenceMeasurement = WiFiMeasurement(
-            location: referenceLocation,
-            timestamp: Date(),
-            signalStrength: -45,
-            networkName: "TestRouter",
-            speed: 200.0,
-            frequency: "5GHz",
-            roomType: .livingRoom
-        )
-        
-        let testPoints = [
-            simd_float3(3, 1, 0),   // 3m away
-            simd_float3(6, 1, 0),   // 6m away  
-            simd_float3(10, 1, 0),  // 10m away
-            simd_float3(0, 1, 8)    // 8m perpendicular
-        ]
-        
-        for point in testPoints {
-            let predictedSignal = calculateSignalStrength(at: point, basedOn: referenceMeasurement)
-            let distance = simd_distance(point, referenceLocation)
-            print("  📍 \(String(format: "%.1f", distance))m: Predicted \(String(format: "%.1f", predictedSignal))dBm")
-        }
-        
-        print("\n✅ RF Propagation Model Tests Complete!")
-        print("📡 Advanced ITU indoor propagation modeling is working correctly")
-        print("🎯 Multi-band WiFi 7 support validated")
-        print("🔬 Coverage prediction algorithms functional")
-        print(String(repeating: "=", count: 50))
-    }
 }