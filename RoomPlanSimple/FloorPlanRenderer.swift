import UIKit
import simd

class FloorPlanRenderer: UIView {
    
    // MARK: - Properties
    private var rooms: [RoomAnalyzer.IdentifiedRoom] = []
    private var persistedRooms: [PersistedRoom] = []
    private var heatmapData: WiFiHeatmapData?
    private var networkDevices: [NetworkDevice] = []
    private var showHeatmap = false
    
    // Drawing properties
    private let roomStrokeWidth: CGFloat = 2.0
    private let heatmapAlpha: CGFloat = 0.6
    
    override init(frame: CGRect) {
        super.init(frame: frame)
        setupView()
    }
    
    required init?(coder: NSCoder) {
        super.init(coder: coder)
        setupView()
    }
    
    private func setupView() {
        backgroundColor = UIColor.systemGray6
        layer.cornerRadius = 8
        layer.borderWidth = 1
        layer.borderColor = UIColor.systemGray4.cgColor
    }
    
    // MARK: - Public Methods
    
    func updateRooms(_ rooms: [RoomAnalyzer.IdentifiedRoom]) {
        self.rooms = rooms.filter { room in
            guard room.wallPoints.count >= 3 else {
                print("⚠️ FloorPlanRenderer: Skipping room with insufficient boundary points (\(room.wallPoints.count))")
                return false
            }
            return true
        }
        // Clear any persisted set when we have runtime rooms
        self.persistedRooms = []
        setNeedsDisplay()
    }
    
    func updatePersistedRooms(_ rooms: [PersistedRoom]) {
        self.persistedRooms = rooms
        // Also clear runtime rooms to avoid ambiguity
        self.rooms = []
        setNeedsDisplay()
    }
    
    func updateHeatmap(_ data: WiFiHeatmapData?) {
        self.heatmapData = data
        if showHeatmap {
            setNeedsDisplay()
        }
    }
    
    func updateNetworkDevices(_ devices: [NetworkDevice]) {
        self.networkDevices = devices
        setNeedsDisplay()
    }
    
    func setShowHeatmap(_ show: Bool) {
        self.showHeatmap = show
        setNeedsDisplay()
    }
    
    // MARK: - Drawing
    
    override func draw(_ rect: CGRect) {
        super.draw(rect)
        
        guard let context = UIGraphicsGetCurrentContext() else { return }
        
        context.clear(rect)
        
        drawRooms(in: context, rect: rect)
        
        if showHeatmap, let heatmapData = heatmapData {
            drawHeatmap(heatmapData, in: context, rect: rect)
        }
        
        drawNetworkDevices(in: context, rect: rect)
    }
    
    private func drawRooms(in context: CGContext, rect: CGRect) {
<<<<<<< HEAD
        // Prefer runtime rooms if available; else use persisted
        if rooms.isEmpty && persistedRooms.isEmpty {
=======
        guard !rooms.isEmpty else {
>>>>>>> 0284a6ed
            drawPlaceholderRoom(in: context, rect: rect)
            return
        }
        
<<<<<<< HEAD
        if !rooms.isEmpty {
            // Calculate bounds for all rooms to fit them in the view
            let allPoints = rooms.flatMap { $0.wallPoints }
            guard !allPoints.isEmpty else { return }
            
            let minX = allPoints.map { $0.x }.min() ?? 0
            let maxX = allPoints.map { $0.x }.max() ?? 0
            let minY = allPoints.map { $0.y }.min() ?? 0
            let maxY = allPoints.map { $0.y }.max() ?? 0
            
            let roomWidth = maxX - minX
            let roomHeight = maxY - minY
            
            // Prevent division by zero
            guard roomWidth > 0 && roomHeight > 0 else {
                drawPlaceholderRoom(in: context, rect: rect)
                return
            }
            
            // Calculate scale to fit room in view with padding
            let padding: CGFloat = 20
            let availableWidth = rect.width - (padding * 2)
            let availableHeight = rect.height - (padding * 2)
            
            let scaleX = availableWidth / CGFloat(roomWidth)
            let scaleY = availableHeight / CGFloat(roomHeight)
            let scale = min(scaleX, scaleY)
            
            // Calculate offset to center the room
            let scaledRoomWidth = CGFloat(roomWidth) * scale
            let scaledRoomHeight = CGFloat(roomHeight) * scale
            let offsetX = (rect.width - scaledRoomWidth) / 2 - CGFloat(minX) * scale
            let offsetY = (rect.height - scaledRoomHeight) / 2 - CGFloat(minY) * scale
            
            // Draw each room
            for (index, room) in rooms.enumerated() {
                drawRoom(room, in: context, scale: scale, offsetX: offsetX, offsetY: offsetY, roomIndex: index)
            }
            return
        }
=======
        let allPoints = rooms.flatMap { $0.wallPoints }
        guard !allPoints.isEmpty else { return }
>>>>>>> 0284a6ed
        
        // Fallback: draw from persistedRooms
        let allPoints = persistedRooms.flatMap { $0.wallPoints.map { $0.simd } }
        guard !allPoints.isEmpty else {
            drawPlaceholderRoom(in: context, rect: rect)
            return
        }
        let minX = allPoints.map { $0.x }.min() ?? 0
        let maxX = allPoints.map { $0.x }.max() ?? 0
        let minY = allPoints.map { $0.y }.min() ?? 0
        let maxY = allPoints.map { $0.y }.max() ?? 0
        let roomWidth = maxX - minX
        let roomHeight = maxY - minY
<<<<<<< HEAD
=======
        
>>>>>>> 0284a6ed
        guard roomWidth > 0 && roomHeight > 0 else {
            drawPlaceholderRoom(in: context, rect: rect)
            return
        }
<<<<<<< HEAD
=======
        
>>>>>>> 0284a6ed
        let padding: CGFloat = 20
        let availableWidth = rect.width - (padding * 2)
        let availableHeight = rect.height - (padding * 2)
        let scaleX = availableWidth / CGFloat(roomWidth)
        let scaleY = availableHeight / CGFloat(roomHeight)
        let scale = min(scaleX, scaleY)
<<<<<<< HEAD
=======
        
>>>>>>> 0284a6ed
        let scaledRoomWidth = CGFloat(roomWidth) * scale
        let scaledRoomHeight = CGFloat(roomHeight) * scale
        let offsetX = (rect.width - scaledRoomWidth) / 2 - CGFloat(minX) * scale
        let offsetY = (rect.height - scaledRoomHeight) / 2 - CGFloat(minY) * scale
        
<<<<<<< HEAD
        for (index, room) in persistedRooms.enumerated() {
            let points = room.wallPoints.map { $0.simd }
            drawRoom(points: points, label: room.type.rawValue, in: context, scale: scale, offsetX: offsetX, offsetY: offsetY, roomIndex: index)
=======
        for (index, room) in rooms.enumerated() {
            drawRoom(room, in: context, scale: scale, offsetX: offsetX, offsetY: offsetY, roomIndex: index)
>>>>>>> 0284a6ed
        }
    }
    
    private func drawRoom(_ room: RoomAnalyzer.IdentifiedRoom, in context: CGContext, scale: CGFloat, offsetX: CGFloat, offsetY: CGFloat, roomIndex: Int) {
        guard room.wallPoints.count >= 3 else { return }
        
        let viewPoints = room.wallPoints.map { point in
            CGPoint(x: CGFloat(point.x) * scale + offsetX,
                   y: CGFloat(point.y) * scale + offsetY)
        }
        
        let path = CGMutablePath()
        if let firstPoint = viewPoints.first {
            path.move(to: firstPoint)
            for i in 1..<viewPoints.count {
                path.addLine(to: viewPoints[i])
            }
            if viewPoints.count > 2 { path.closeSubpath() }
        }
        
        context.setFillColor(UIColor.systemGray5.withAlphaComponent(0.3).cgColor)
        context.addPath(path)
        context.fillPath()
        
        context.setStrokeColor(UIColor.systemBlue.cgColor)
        context.setLineWidth(roomStrokeWidth)
        context.addPath(path)
        context.strokePath()
        
        if let centerPoint = calculateRoomCenter(viewPoints) {
            drawRoomLabel(room.type.rawValue, at: centerPoint, in: context)
        }
    }
    
    private func drawRoom(points: [simd_float2], label: String, in context: CGContext, scale: CGFloat, offsetX: CGFloat, offsetY: CGFloat, roomIndex: Int) {
        guard points.count >= 3 else { return }
        let viewPoints = points.map { point in
            CGPoint(x: CGFloat(point.x) * scale + offsetX,
                    y: CGFloat(point.y) * scale + offsetY)
        }
        let path = CGMutablePath()
        if let first = viewPoints.first {
            path.move(to: first)
            for i in 1..<viewPoints.count { path.addLine(to: viewPoints[i]) }
            if viewPoints.count > 2 { path.closeSubpath() }
        }
        context.setFillColor(UIColor.systemGray5.withAlphaComponent(0.3).cgColor)
        context.addPath(path)
        context.fillPath()
        context.setStrokeColor(UIColor.systemBlue.cgColor)
        context.setLineWidth(roomStrokeWidth)
        context.addPath(path)
        context.strokePath()
        if let center = calculateRoomCenter(viewPoints) {
            drawRoomLabel(label, at: center, in: context)
        }
    }
    
    private func drawPlaceholderRoom(in context: CGContext, rect: CGRect) {
        let padding: CGFloat = 40
        let roomRect = rect.insetBy(dx: padding, dy: padding)
        
        let path = CGMutablePath()
        path.addRect(roomRect)
        
        context.setFillColor(UIColor.systemGray5.withAlphaComponent(0.3).cgColor)
        context.addPath(path)
        context.fillPath()
        
        context.setStrokeColor(UIColor.systemBlue.cgColor)
        context.setLineWidth(roomStrokeWidth)
        context.addPath(path)
        context.strokePath()
        
        let center = CGPoint(x: roomRect.midX, y: roomRect.midY)
        drawRoomLabel("Room", at: center, in: context)
    }
    
    private func calculateRoomCenter(_ points: [CGPoint]) -> CGPoint? {
        guard !points.isEmpty else { return nil }
        
        let sumX = points.reduce(0) { $0 + $1.x }
        let sumY = points.reduce(0) { $0 + $1.y }
        
        return CGPoint(x: sumX / CGFloat(points.count),
                      y: sumY / CGFloat(points.count))
    }
    
    private func drawRoomLabel(_ text: String, at point: CGPoint, in context: CGContext) {
        let attributes: [NSAttributedString.Key: Any] = [
            .font: UIFont.systemFont(ofSize: 12, weight: .medium),
            .foregroundColor: UIColor.label
        ]
        
        let attributedString = NSAttributedString(string: text, attributes: attributes)
        let size = attributedString.size()
        
        let rect = CGRect(x: point.x - size.width / 2,
                         y: point.y - size.height / 2,
                         width: size.width,
                         height: size.height)
        
        attributedString.draw(in: rect)
    }
    
    private func drawHeatmap(_ data: WiFiHeatmapData, in context: CGContext, rect: CGRect) {
        let hasCoverageTiles = !data.coverageMap.isEmpty
        let minX: Float
        let maxX: Float
        let minY: Float
        let maxY: Float
        if hasCoverageTiles {
            let points = data.coverageMap.keys.map { simd_float2($0.x, $0.z) }
            minX = points.map { $0.x }.min() ?? 0
            maxX = points.map { $0.x }.max() ?? 0
            minY = points.map { $0.y }.min() ?? 0
            maxY = points.map { $0.y }.max() ?? 0
        } else {
            guard !data.measurements.isEmpty else { return }
            let points = data.measurements.map { simd_float2($0.location.x, $0.location.z) }
            minX = points.map { $0.x }.min() ?? 0
            maxX = points.map { $0.x }.max() ?? 0
            minY = points.map { $0.y }.min() ?? 0
            maxY = points.map { $0.y }.max() ?? 0
        }
        let roomWidth = maxX - minX
        let roomHeight = maxY - minY
        guard roomWidth > 0 && roomHeight > 0 else { return }
        let padding: CGFloat = 20
        let availableWidth = rect.width - (padding * 2)
        let availableHeight = rect.height - (padding * 2)
        let scaleX = availableWidth / CGFloat(roomWidth)
        let scaleY = availableHeight / CGFloat(roomHeight)
        let scale = min(scaleX, scaleY)
        let scaledRoomWidth = CGFloat(roomWidth) * scale
        let scaledRoomHeight = CGFloat(roomHeight) * scale
        let offsetX = (rect.width - scaledRoomWidth) / 2 - CGFloat(minX) * scale
        let offsetY = (rect.height - scaledRoomHeight) / 2 - CGFloat(minY) * scale

        if hasCoverageTiles {
            for (position, normalized) in data.coverageMap {
                let viewPoint = CGPoint(
                    x: CGFloat(position.x) * scale + offsetX,
                    y: CGFloat(position.z) * scale + offsetY
                )
                let tileSizeMeters: CGFloat = 0.5
                let tileSize = tileSizeMeters * scale
                let rectTile = CGRect(x: viewPoint.x - tileSize/2, y: viewPoint.y - tileSize/2, width: tileSize, height: tileSize)
                let rssi = Int(normalized * 100.0 - 100.0)
                let color = SpectrumBranding.signalStrengthColor(for: rssi)
                context.setFillColor(color.withAlphaComponent(heatmapAlpha).cgColor)
                context.fill(rectTile)
            }
        } else {
            for measurement in data.measurements {
                let viewPoint = CGPoint(
                    x: CGFloat(measurement.location.x) * scale + offsetX,
                    y: CGFloat(measurement.location.z) * scale + offsetY
                )
                let color = colorForSignalStrength(Float(measurement.signalStrength))
                drawMeasurementPoint(at: viewPoint, color: color, in: context)
            }
        }
    }
    
    private func drawNetworkDevices(in context: CGContext, rect: CGRect) {
        // Draw router and extender positions if available
        for device in networkDevices {
            let viewPoint = CGPoint(x: rect.midX, y: rect.midY)
            
            let color = device.type == .router ? UIColor.systemRed : UIColor.systemOrange
            drawDeviceIcon(device.type, at: viewPoint, color: color, in: context)
        }
    }
    
    private func colorForSignalStrength(_ strength: Float) -> UIColor {
        switch strength {
        case Float(-50.0)...:
            return SpectrumBranding.Colors.excellentSignal
        case Float(-70.0)..<Float(-50.0):
            return SpectrumBranding.Colors.goodSignal  
        case Float(-85.0)..<Float(-70.0):
            return SpectrumBranding.Colors.fairSignal
        default:
            return SpectrumBranding.Colors.poorSignal
        }
    }
    
    private func drawMeasurementPoint(at point: CGPoint, color: UIColor, in context: CGContext) {
        let radius: CGFloat = 8
        let rect = CGRect(x: point.x - radius, y: point.y - radius, 
                         width: radius * 2, height: radius * 2)
        
        context.setFillColor(color.withAlphaComponent(heatmapAlpha).cgColor)
        context.fillEllipse(in: rect)
        
        context.setStrokeColor(color.cgColor)
        context.setLineWidth(1)
        context.strokeEllipse(in: rect)
    }
    
    private func drawDeviceIcon(_ type: NetworkDevice.DeviceType, at point: CGPoint, color: UIColor, in context: CGContext) {
        let size: CGFloat = 12
        let rect = CGRect(x: point.x - size/2, y: point.y - size/2, width: size, height: size)
        
        context.setFillColor(color.cgColor)
        context.fill(rect)
        
        let text = type == .router ? "R" : "E"
        let attributes: [NSAttributedString.Key: Any] = [
            .font: UIFont.boldSystemFont(ofSize: 10),
            .foregroundColor: UIColor.white
        ]
        
        let attributedString = NSAttributedString(string: text, attributes: attributes)
        let textSize = attributedString.size()
        let textRect = CGRect(x: point.x - textSize.width/2, 
                             y: point.y - textSize.height/2,
                             width: textSize.width, 
                             height: textSize.height)
        
        attributedString.draw(in: textRect)
    }
}

// MARK: - Supporting Types


struct NetworkDevice {
    enum DeviceType {
        case router
        case extender
    }
    
    let type: DeviceType
    let position: simd_float3
}<|MERGE_RESOLUTION|>--- conflicted
+++ resolved
@@ -89,62 +89,53 @@
     }
     
     private func drawRooms(in context: CGContext, rect: CGRect) {
-<<<<<<< HEAD
         // Prefer runtime rooms if available; else use persisted
         if rooms.isEmpty && persistedRooms.isEmpty {
-=======
-        guard !rooms.isEmpty else {
->>>>>>> 0284a6ed
             drawPlaceholderRoom(in: context, rect: rect)
             return
         }
-        
-<<<<<<< HEAD
+
         if !rooms.isEmpty {
             // Calculate bounds for all rooms to fit them in the view
             let allPoints = rooms.flatMap { $0.wallPoints }
             guard !allPoints.isEmpty else { return }
-            
+
             let minX = allPoints.map { $0.x }.min() ?? 0
             let maxX = allPoints.map { $0.x }.max() ?? 0
             let minY = allPoints.map { $0.y }.min() ?? 0
             let maxY = allPoints.map { $0.y }.max() ?? 0
-            
+
             let roomWidth = maxX - minX
             let roomHeight = maxY - minY
-            
+
             // Prevent division by zero
             guard roomWidth > 0 && roomHeight > 0 else {
                 drawPlaceholderRoom(in: context, rect: rect)
                 return
             }
-            
+
             // Calculate scale to fit room in view with padding
             let padding: CGFloat = 20
             let availableWidth = rect.width - (padding * 2)
             let availableHeight = rect.height - (padding * 2)
-            
+
             let scaleX = availableWidth / CGFloat(roomWidth)
             let scaleY = availableHeight / CGFloat(roomHeight)
             let scale = min(scaleX, scaleY)
-            
+
             // Calculate offset to center the room
             let scaledRoomWidth = CGFloat(roomWidth) * scale
             let scaledRoomHeight = CGFloat(roomHeight) * scale
             let offsetX = (rect.width - scaledRoomWidth) / 2 - CGFloat(minX) * scale
             let offsetY = (rect.height - scaledRoomHeight) / 2 - CGFloat(minY) * scale
-            
+
             // Draw each room
             for (index, room) in rooms.enumerated() {
                 drawRoom(room, in: context, scale: scale, offsetX: offsetX, offsetY: offsetY, roomIndex: index)
             }
             return
         }
-=======
-        let allPoints = rooms.flatMap { $0.wallPoints }
-        guard !allPoints.isEmpty else { return }
->>>>>>> 0284a6ed
-        
+
         // Fallback: draw from persistedRooms
         let allPoints = persistedRooms.flatMap { $0.wallPoints.map { $0.simd } }
         guard !allPoints.isEmpty else {
@@ -157,41 +148,24 @@
         let maxY = allPoints.map { $0.y }.max() ?? 0
         let roomWidth = maxX - minX
         let roomHeight = maxY - minY
-<<<<<<< HEAD
-=======
-        
->>>>>>> 0284a6ed
         guard roomWidth > 0 && roomHeight > 0 else {
             drawPlaceholderRoom(in: context, rect: rect)
             return
         }
-<<<<<<< HEAD
-=======
-        
->>>>>>> 0284a6ed
         let padding: CGFloat = 20
         let availableWidth = rect.width - (padding * 2)
         let availableHeight = rect.height - (padding * 2)
         let scaleX = availableWidth / CGFloat(roomWidth)
         let scaleY = availableHeight / CGFloat(roomHeight)
         let scale = min(scaleX, scaleY)
-<<<<<<< HEAD
-=======
-        
->>>>>>> 0284a6ed
         let scaledRoomWidth = CGFloat(roomWidth) * scale
         let scaledRoomHeight = CGFloat(roomHeight) * scale
         let offsetX = (rect.width - scaledRoomWidth) / 2 - CGFloat(minX) * scale
         let offsetY = (rect.height - scaledRoomHeight) / 2 - CGFloat(minY) * scale
-        
-<<<<<<< HEAD
+
         for (index, room) in persistedRooms.enumerated() {
             let points = room.wallPoints.map { $0.simd }
             drawRoom(points: points, label: room.type.rawValue, in: context, scale: scale, offsetX: offsetX, offsetY: offsetY, roomIndex: index)
-=======
-        for (index, room) in rooms.enumerated() {
-            drawRoom(room, in: context, scale: scale, offsetX: offsetX, offsetY: offsetY, roomIndex: index)
->>>>>>> 0284a6ed
         }
     }
     
