--- conflicted
+++ resolved
@@ -12,7 +12,7 @@
     struct IdentifiedRoom {
         let id = UUID()
         let type: RoomType
-        let bounds: CapturedRoom.Surface? // Optional to handle fallback cases when no RoomPlan data exists
+        let bounds: CapturedRoom.Surface
         let center: simd_float3
         let area: Float
         let confidence: Float
@@ -56,52 +56,35 @@
     private func identifyRoomTypes(from capturedRoom: CapturedRoom) {
         var rooms: [IdentifiedRoom] = []
         
-        print("🏠 Analyzing RoomPlan data:")
-        print("   Floors: \(capturedRoom.floors.count)")
-        print("   Walls: \(capturedRoom.walls.count)") 
-        print("   Openings: \(capturedRoom.openings.count)")
-        print("   Windows: \(capturedRoom.windows.count)")
-        print("   Doors: \(capturedRoom.doors.count)")
-        print("   Objects: \(capturedRoom.objects.count)")
-        
-        // CORRECT APPROACH: Only use floor surfaces as room boundaries
-        // Walls/doors/windows are used for openings and connections, NOT separate rooms
-        
-        // Enhanced floor validation with detailed debugging
-        print("🔍 Analyzing floor surfaces in detail:")
-        for (i, floor) in capturedRoom.floors.enumerated() {
-            print("   Floor \(i + 1): dimensions (\(String(format: "%.3f", floor.dimensions.x)), \(String(format: "%.3f", floor.dimensions.y)), \(String(format: "%.3f", floor.dimensions.z)))")
-            print("     isFinite: x=\(floor.dimensions.x.isFinite), y=\(floor.dimensions.y.isFinite), z=\(floor.dimensions.z.isFinite)")
-            print("     > 0: x=\(floor.dimensions.x > 0), z=\(floor.dimensions.z > 0)")
-        }
-        
-        let validFloors = capturedRoom.floors.filter { surface in
-            let xValid = surface.dimensions.x > 0 && surface.dimensions.x.isFinite
-            let zValid = surface.dimensions.z > 0 && surface.dimensions.z.isFinite
-            let yValid = surface.dimensions.y.isFinite  // Y can be 0 for floor height
-            
-            let isValid = xValid && zValid && yValid
-            print("   Floor validation: x=\(xValid), z=\(zValid), y=\(yValid) -> valid=\(isValid)")
-            return isValid
-        }
-        
-        print("🔍 Found \(validFloors.count) valid floor surfaces (out of \(capturedRoom.floors.count) total)")
-        
-        if validFloors.count == 1 {
-            // Single floor area - segment into logical rooms based on furniture
-            print("🔍 Single floor detected - segmenting into logical rooms based on furniture clustering")
-            rooms = segmentSingleFloorIntoRooms(capturedRoom: capturedRoom, mainFloor: validFloors[0])
-        } else if validFloors.count > 1 {
-            // Multiple distinct floor areas - each represents a separate room
-            print("🔍 Multiple floor areas detected - treating each as separate room")
-            for floor in validFloors {
-                let room = createRoomFromFloorSurface(floor: floor, capturedRoom: capturedRoom)
+        print("🏠 Analyzing \(capturedRoom.floors.count) floor surfaces and \(capturedRoom.objects.count) objects")
+        
+        // Check for invalid surface dimensions that indicate segmentation needed
+        let hasInvalidDimensions = capturedRoom.floors.contains { surface in
+            surface.dimensions.x <= 0 || surface.dimensions.z <= 0 ||
+            !surface.dimensions.x.isFinite || !surface.dimensions.z.isFinite
+        }
+        
+        // Use Apple's intended approach: process each floor surface directly
+        if capturedRoom.floors.count == 1 && (capturedRoom.objects.count > 5 || hasInvalidDimensions) {
+            print("🔍 Single floor with furniture or invalid dimensions - segmenting into logical rooms")
+            rooms = segmentSingleFloorIntoRooms(capturedRoom: capturedRoom)
+        } else {
+            // Multiple floors detected - process each separately
+            for surface in capturedRoom.floors {
+                // Skip surfaces with invalid dimensions
+                if surface.dimensions.x <= 0 || surface.dimensions.z <= 0 {
+                    print("⚠️ Skipping surface with invalid dimensions: \(surface.dimensions.x) x \(surface.dimensions.z)")
+                    continue
+                }
+                let room = createRoomFromRoomPlanSurface(surface: surface, capturedRoom: capturedRoom)
                 rooms.append(room)
             }
-        } else {
-            // No valid floors - create fallback room
-            print("⚠️ No valid floor surfaces found - creating fallback room")
-            rooms = createFallbackRoom(capturedRoom: capturedRoom)
+        }
+        
+        // If no valid rooms were created, force segmentation
+        if rooms.isEmpty && !capturedRoom.floors.isEmpty {
+            print("🔧 No valid rooms found, forcing furniture-based segmentation")
+            rooms = segmentSingleFloorIntoRooms(capturedRoom: capturedRoom)
         }
         
         print("✅ Identified \(rooms.count) rooms: \(rooms.map { $0.type.rawValue }.joined(separator: ", "))")
@@ -111,16 +94,6 @@
         }
     }
     
-<<<<<<< HEAD
-    private func createRoomFromFloorSurface(floor: CapturedRoom.Surface, capturedRoom: CapturedRoom) -> IdentifiedRoom {
-        let roomType = classifyRoomByFurniture(surface: floor, objects: capturedRoom.objects)
-        let center = extractSurfaceCenter(floor)
-        let area = calculateSurfaceArea(floor)
-        
-        // Create room boundary from floor surface (not walls/doors/windows)
-        let wallPoints = createRoomBoundaryFromWalls(capturedRoom, centerPoint: center)
-        let doorways = extractDoorwaysFromWallSurfaces(capturedRoom: capturedRoom, floorCenter: center)
-=======
     private func createRoomFromRoomPlanSurface(surface: CapturedRoom.Surface, capturedRoom: CapturedRoom) -> IdentifiedRoom {
         let roomType = classifyRoomByFurniture(surface: surface, objects: capturedRoom.objects)
         let center = extractSurfaceCenter(surface)
@@ -128,90 +101,24 @@
         let wallPoints = createRoomBoundaryFromSurface(surface)
         let doorways = extractDoorwaysFromRoomPlan(capturedRoom: capturedRoom)
         let fIndex = determineFloorIndex(forY: center.y)
->>>>>>> 9b896bee
         
         return IdentifiedRoom(
             type: roomType,
-            bounds: floor,
+            bounds: surface,
             center: center,
             area: area,
-            confidence: calculateRoomTypeConfidence(roomType: roomType, objects: capturedRoom.objects, surface: floor),
+            confidence: calculateRoomTypeConfidence(roomType: roomType, objects: capturedRoom.objects, surface: surface),
             wallPoints: wallPoints,
             doorways: doorways,
             floorIndex: fIndex
         )
     }
     
-    private func createFallbackRoom(capturedRoom: CapturedRoom) -> [IdentifiedRoom] {
-        // Create a basic room based on object positions when no valid floors exist
-        guard !capturedRoom.objects.isEmpty else {
-            print("⚠️ No objects found - creating minimal fallback room")
-            return createMinimalRoom()
-        }
-        
-        let center = calculateCenterFromFurniture(capturedRoom.objects)
-        let bounds = calculateBoundsFromFurniture(capturedRoom.objects)
-        let roomType = classifyRoomFromFurnitureGroup(capturedRoom.objects)
-        
-        // Create boundary from object bounds with padding
-        let padding: Float = 2.0
-        let wallPoints = [
-            simd_float2(bounds.min.x - padding, bounds.min.z - padding),
-            simd_float2(bounds.max.x + padding, bounds.min.z - padding),
-            simd_float2(bounds.max.x + padding, bounds.max.z + padding),
-            simd_float2(bounds.min.x - padding, bounds.max.z + padding)
-        ]
-        
-        // Create a mock floor surface for the fallback room
-        guard let mockFloor = capturedRoom.walls.first ?? capturedRoom.openings.first ?? capturedRoom.doors.first else {
-            print("⚠️ No surfaces found - creating minimal fallback room")
-            return createMinimalRoom()
-        }
-        let area = (bounds.max.x - bounds.min.x + padding * 2) * (bounds.max.z - bounds.min.z + padding * 2)
-        
-        let fallbackRoom = IdentifiedRoom(
-            type: roomType,
-            bounds: mockFloor,
-            center: center,
-            area: area,
-            confidence: 0.3, // Low confidence for fallback room
-            wallPoints: wallPoints,
-            doorways: []
-        )
-        
-        return [fallbackRoom]
-    }
-    
-    private func createMinimalRoom() -> [IdentifiedRoom] {
-        // Last resort - create a basic room when no RoomPlan data is available  
-        let defaultWallPoints = [
-            simd_float2(-2.0, -2.0),
-            simd_float2(2.0, -2.0),
-            simd_float2(2.0, 2.0),
-            simd_float2(-2.0, 2.0)
-        ]
-        
-        print("⚠️ Creating minimal fallback room - no RoomPlan data available")
-        
-        // Create a minimal IdentifiedRoom that works with the renderer's placeholder logic
-        // The renderer will detect empty rooms and show placeholder content
-        let minimalRoom = IdentifiedRoom(
-            type: .unknown,
-            bounds: nil as CapturedRoom.Surface?, // This will be handled by the renderer
-            center: simd_float3(0, 0, 0),
-            area: 16.0, // 4x4 meter room
-            confidence: 0.1, // Very low confidence
-            wallPoints: defaultWallPoints,
-            doorways: []
-        )
-        
-        return [minimalRoom]
-    }
-    
-    private func segmentSingleFloorIntoRooms(capturedRoom: CapturedRoom, mainFloor: CapturedRoom.Surface) -> [IdentifiedRoom] {
+    private func segmentSingleFloorIntoRooms(capturedRoom: CapturedRoom) -> [IdentifiedRoom] {
+        let mainFloor = capturedRoom.floors.first!
         let furnitureGroups = clusterFurnitureByProximity(capturedRoom.objects)
         
-        print("   Found \(furnitureGroups.count) furniture clusters for single floor segmentation")
+        print("   Found \(furnitureGroups.count) furniture clusters")
         
         var rooms: [IdentifiedRoom] = []
         let fIndex = determineFloorIndex(forY: extractSurfaceCenter(mainFloor).y)
@@ -220,10 +127,10 @@
             let roomType = classifyRoomFromFurnitureGroup(group)
             let roomCenter = calculateCenterFromFurniture(group)
             
-            // Create room boundary based on furniture cluster area within the floor boundary
+            // Create room boundary based on furniture cluster area
             let roomBoundary = createRoomBoundaryFromFurnitureCluster(group, floor: mainFloor)
             let roomArea = calculateAreaFromWallPoints(roomBoundary)
-            let doorways = extractDoorwaysFromWallSurfaces(capturedRoom: capturedRoom, floorCenter: roomCenter)
+            let doorways = extractDoorwaysFromRoomPlan(capturedRoom: capturedRoom)
             
             let room = IdentifiedRoom(
                 type: roomType,
@@ -231,23 +138,18 @@
                 center: roomCenter,
                 area: roomArea,
                 confidence: calculateConfidenceFromFurniture(group, roomType: roomType),
-<<<<<<< HEAD
-                wallPoints: createRoomBoundaryFromWalls(capturedRoom, centerPoint: simd_float3(roomCenter.x, 0, roomCenter.z)),
-                doorways: doorways
-=======
                 wallPoints: roomBoundary,
                 doorways: doorways,
                 floorIndex: fIndex
->>>>>>> 9b896bee
             )
             
             rooms.append(room)
             print("   Room \(index + 1): \(roomType.rawValue) with \(group.count) furniture items")
         }
         
-        // Ensure at least one room exists - create logical room divisions if needed
+        // Ensure at least one room exists - create multiple logical rooms if needed
         if rooms.isEmpty {
-            print("   No furniture clusters found, creating logical room divisions based on floor space")
+            print("   No furniture clusters found, creating logical room divisions based on space analysis")
             rooms = createLogicalRoomDivisions(capturedRoom: capturedRoom, mainFloor: mainFloor)
         }
         
@@ -255,40 +157,6 @@
     }
     
     // MARK: - RoomPlan Geometry Extraction
-    
-    private func createRoomBoundaryFromFloorSurface(_ surface: CapturedRoom.Surface) -> [simd_float2] {
-        // Extract boundary from floor surface ONLY - this represents the actual room boundary
-        print("🏗️ Creating room boundary from floor surface (not wall surfaces)")
-        return createRoomBoundaryFromSurface(surface)
-    }
-    
-    private func extractDoorwaysFromWallSurfaces(capturedRoom: CapturedRoom, floorCenter: simd_float3) -> [simd_float2] {
-        var doorways: [simd_float2] = []
-        
-        // Extract doorways from door and opening surfaces within reasonable distance of room
-        let maxDistance: Float = 5.0
-        
-        for door in capturedRoom.doors {
-            let doorCenter = extractSurfaceCenter(door)
-            let distance = simd_distance(doorCenter, floorCenter)
-            
-            if distance <= maxDistance {
-                doorways.append(simd_float2(doorCenter.x, doorCenter.z))
-            }
-        }
-        
-        for opening in capturedRoom.openings {
-            let openingCenter = extractSurfaceCenter(opening)
-            let distance = simd_distance(openingCenter, floorCenter)
-            
-            if distance <= maxDistance {
-                doorways.append(simd_float2(openingCenter.x, openingCenter.z))
-            }
-        }
-        
-        print("🚪 Found \(doorways.count) doorways/openings for room at (\(floorCenter.x), \(floorCenter.z))")
-        return doorways
-    }
     
     private func createRoomBoundaryFromSurface(_ surface: CapturedRoom.Surface) -> [simd_float2] {
         let center = extractSurfaceCenter(surface)
@@ -298,31 +166,16 @@
         print("🏗️ Creating room boundary from RoomPlan surface")
         print("   Center: (\(String(format: "%.2f", center.x)), \(String(format: "%.2f", center.z)))")
         print("   Dimensions: \(String(format: "%.2f", dimensions.x)) x \(String(format: "%.2f", dimensions.z))")
-        print("   Transform matrix columns: [\(transform.columns.0), \(transform.columns.1), \(transform.columns.2), \(transform.columns.3)]")
-        
-        // IMPROVED: Use RoomPlan's actual surface geometry instead of assuming rectangles
-        // RoomPlan provides detailed mesh data through the surface geometry
-        
-        // Try to extract actual geometry from the surface if available
-        if let actualBoundary = extractActualSurfaceBoundary(surface) {
-            print("   ✅ Using actual RoomPlan surface boundary with \(actualBoundary.count) points")
-            return actualBoundary
-        }
-        
-        // Fallback to improved rectangular approximation with better transform handling
+        
+        // Ensure minimum room size for visibility
         let roomWidth = max(dimensions.x, 1.0)
         let roomDepth = max(dimensions.z, 1.0)
         
         let halfWidth = roomWidth / 2
         let halfDepth = roomDepth / 2
         
-        // IMPROVED: Better rotation extraction from 4x4 transform matrix
-        // Extract the forward vector (Z-axis) from the transform matrix
-        let forwardX = transform.columns.2.x
-        let forwardZ = transform.columns.2.z
-        let rotation = atan2(forwardZ, forwardX)
-        
-        print("   Extracted rotation: \(String(format: "%.2f", rotation * 180 / .pi))° from forward vector (\(forwardX), \(forwardZ))")
+        // Extract rotation from transform matrix
+        let rotation = atan2(transform.columns.0.z, transform.columns.0.x)
         
         // Create corners in local space
         let corners = [
@@ -332,207 +185,18 @@
             simd_float2(-halfWidth, halfDepth)   // top-left
         ]
         
-        // Transform to world coordinates with improved rotation
+        // Transform to world coordinates
         let center2D = simd_float2(center.x, center.z)
-        let transformedCorners = corners.map { corner in
+        return corners.map { corner in
             let rotatedX = corner.x * cos(rotation) - corner.y * sin(rotation)
             let rotatedZ = corner.x * sin(rotation) + corner.y * cos(rotation)
             return center2D + simd_float2(rotatedX, rotatedZ)
         }
-        
-        print("   Generated \(transformedCorners.count) boundary points:")
-        for (i, point) in transformedCorners.enumerated() {
-            print("     Point \(i): (\(String(format: "%.2f", point.x)), \(String(format: "%.2f", point.y)))")
-        }
-        
-        return transformedCorners
-    }
-    
-    private func extractActualSurfaceBoundary(_ surface: CapturedRoom.Surface) -> [simd_float2]? {
-        // Try to create boundaries from wall surfaces instead of floor approximations
-        // This is a placeholder that could be enhanced to use the actual wall positions
-        return nil
-    }
-    
-    private func createRoomBoundaryFromWalls(_ capturedRoom: CapturedRoom, centerPoint: simd_float3) -> [simd_float2] {
-        // Create proper room boundaries using wall surface positions
-        print("🧱 Creating room boundary from \(capturedRoom.walls.count) wall surfaces")
-        
-        // ENHANCED: Always try to use actual wall data first, even with lenient criteria
-        var wallSegments: [(start: simd_float2, end: simd_float2)] = []
-        let maxDistance: Float = 15.0 // Increased range to catch more walls
-        
-        // Extract wall segments instead of just corner points
-        for (wallIndex, wall) in capturedRoom.walls.enumerated() {
-            let wallCenter = extractSurfaceCenter(wall)
-            let distance = simd_distance(wallCenter, centerPoint)
-            
-            print("   Wall \(wallIndex + 1): center (\(String(format: "%.2f", wallCenter.x)), \(String(format: "%.2f", wallCenter.z))), distance \(String(format: "%.2f", distance))m")
-            
-            if distance <= maxDistance {
-                // Extract wall as line segment
-                let wallSegment = extractWallLineSegment(wall)
-                wallSegments.append(wallSegment)
-                print("     ✅ Wall \(wallIndex + 1) included: (\(String(format: "%.2f", wallSegment.start.x)), \(String(format: "%.2f", wallSegment.start.y))) to (\(String(format: "%.2f", wallSegment.end.x)), \(String(format: "%.2f", wallSegment.end.y)))")
-            } else {
-                print("     ❌ Wall \(wallIndex + 1) too far (\(String(format: "%.2f", distance))m)")
-            }
-        }
-        
-        if !wallSegments.isEmpty {
-            // Create room boundary from wall segments
-            let wallBoundary = createBoundaryFromWallSegments(wallSegments)
-            if wallBoundary.count >= 3 {
-                print("   ✅ Created room boundary with \(wallBoundary.count) wall-based points")
-                return wallBoundary
-            }
-        }
-        
-        print("   ⚠️ Could not create wall-based boundary, falling back to furniture boundary")
-        // Fallback to furniture-based boundary
-        if let firstFloor = capturedRoom.floors.first {
-            return createRoomBoundaryFromFurnitureCluster(capturedRoom.objects, floor: firstFloor)
-        } else {
-            // Last resort - create rectangular boundary
-            let padding: Float = 2.0
-            return [
-                simd_float2(centerPoint.x - padding, centerPoint.z - padding),
-                simd_float2(centerPoint.x + padding, centerPoint.z - padding),
-                simd_float2(centerPoint.x + padding, centerPoint.z + padding),
-                simd_float2(centerPoint.x - padding, centerPoint.z + padding)
-            ]
-        }
-    }
-    
-    private func extractWallLineSegment(_ wall: CapturedRoom.Surface) -> (start: simd_float2, end: simd_float2) {
-        let center = extractSurfaceCenter(wall)
-        let dimensions = wall.dimensions
-        let transform = wall.transform
-        
-        // Extract wall orientation from transform matrix
-        let rightVector = simd_float3(transform.columns.0.x, 0, transform.columns.0.z)
-        let normalizedRight = simd_normalize(rightVector)
-        
-        // Calculate wall endpoints along its length
-        let halfLength = dimensions.x / 2  // Wall length
-        let center2D = simd_float2(center.x, center.z)
-        let rightVector2D = simd_float2(normalizedRight.x, normalizedRight.z)
-        
-        let start = center2D - rightVector2D * halfLength
-        let end = center2D + rightVector2D * halfLength
-        
-        return (start: start, end: end)
-    }
-    
-    private func createBoundaryFromWallSegments(_ wallSegments: [(start: simd_float2, end: simd_float2)]) -> [simd_float2] {
-        // Collect all wall endpoints
-        var allPoints: [simd_float2] = []
-        for segment in wallSegments {
-            allPoints.append(segment.start)
-            allPoints.append(segment.end)
-        }
-        
-        // Remove duplicates (endpoints that are very close together)
-        let uniquePoints = allPoints.reduce(into: [simd_float2]()) { result, point in
-            if !result.contains(where: { simd_distance($0, point) < 0.2 }) {
-                result.append(point)
-            }
-        }
-        
-        guard uniquePoints.count >= 3 else { 
-            print("   ❌ Insufficient unique wall points (\(uniquePoints.count))")
-            return []
-        }
-        
-        // Calculate centroid for ordering
-        let centroid = uniquePoints.reduce(simd_float2(0, 0), +) / Float(uniquePoints.count)
-        
-        // Sort points by angle to create a proper room boundary
-        let sortedPoints = uniquePoints.sorted { point1, point2 in
-            let angle1 = atan2(point1.y - centroid.y, point1.x - centroid.x)
-            let angle2 = atan2(point2.y - centroid.y, point2.x - centroid.x)
-            return angle1 < angle2
-        }
-        
-        print("   📐 Wall boundary: \(sortedPoints.count) points around centroid (\(String(format: "%.2f", centroid.x)), \(String(format: "%.2f", centroid.y)))")
-        return sortedPoints
-    }
-    
-    private func extractWallCornerPoints(_ wall: CapturedRoom.Surface) -> [simd_float2] {
-        let center = extractSurfaceCenter(wall)
-        let dimensions = wall.dimensions
-        let transform = wall.transform
-        
-        // Extract wall orientation from transform matrix
-        let rightX = transform.columns.0.x
-        let rightZ = transform.columns.0.z
-        let forwardX = transform.columns.2.x
-        let forwardZ = transform.columns.2.z
-        
-        let rightVector = simd_normalize(simd_float2(rightX, rightZ))
-        let forwardVector = simd_normalize(simd_float2(forwardX, forwardZ))
-        
-        let halfWidth = dimensions.x / 2
-        let halfDepth = dimensions.z / 2
-        
-        let center2D = simd_float2(center.x, center.z)
-        
-        // Generate wall corner points (broken up to avoid type-checking timeout)
-        let corner1 = center2D - rightVector * halfWidth - forwardVector * halfDepth
-        let corner2 = center2D + rightVector * halfWidth - forwardVector * halfDepth  
-        let corner3 = center2D + rightVector * halfWidth + forwardVector * halfDepth
-        let corner4 = center2D - rightVector * halfWidth + forwardVector * halfDepth
-        let corners = [corner1, corner2, corner3, corner4]
-        
-        return corners
-    }
-    
-    private func createOrderedBoundaryFromPoints(_ points: [simd_float2], center: simd_float2) -> [simd_float2] {
-        guard !points.isEmpty else { return [] }
-        
-        // Remove duplicate points
-        let uniquePoints = points.reduce(into: [simd_float2]()) { result, point in
-            if !result.contains(where: { simd_distance($0, point) < 0.1 }) {
-                result.append(point)
-            }
-        }
-        
-        guard uniquePoints.count >= 3 else { 
-            // Fallback to simple rectangular boundary
-            let padding: Float = 2.0
-            return [
-                center + simd_float2(-padding, -padding),
-                center + simd_float2(padding, -padding),
-                center + simd_float2(padding, padding),
-                center + simd_float2(-padding, padding)
-            ]
-        }
-        
-        // Sort points by angle relative to center to create proper polygon
-        let sortedPoints = uniquePoints.sorted { point1, point2 in
-            let angle1 = atan2(point1.y - center.y, point1.x - center.x)
-            let angle2 = atan2(point2.y - center.y, point2.x - center.x)
-            return angle1 < angle2
-        }
-        
-        return sortedPoints
     }
     
     private func createRoomBoundaryFromFurnitureCluster(_ furniture: [CapturedRoom.Object], floor: CapturedRoom.Surface) -> [simd_float2] {
         let furnitureCenter = calculateCenterFromFurniture(furniture)
         let furnitureBounds = calculateBoundsFromFurniture(furniture)
-        
-        print("🧱 Creating room boundary from furniture cluster:")
-        print("   Furniture center: (\(String(format: "%.3f", furnitureCenter.x)), \(String(format: "%.3f", furnitureCenter.z)))")
-        print("   Furniture bounds: (\(String(format: "%.3f", furnitureBounds.min.x)), \(String(format: "%.3f", furnitureBounds.min.z))) to (\(String(format: "%.3f", furnitureBounds.max.x)), \(String(format: "%.3f", furnitureBounds.max.z)))")
-        
-        // Analyze furniture layout to infer room orientation and potential rotation
-        let roomOrientation = inferRoomOrientation(from: furniture)
-        print("   Inferred room orientation: \(roomOrientation)")
-        
-        // Determine if coordinate system rotation is needed based on furniture analysis
-        let coordinateRotation = determineCoordinateRotation(from: furniture)
-        print("   Coordinate rotation needed: \(coordinateRotation)°")
         
         // Create room boundary with padding around furniture
         let padding: Float = 1.5
@@ -543,163 +207,41 @@
         let halfDepth = roomDepth / 2
         let center2D = simd_float2(furnitureCenter.x, furnitureCenter.z)
         
-        // Apply coordinate rotation if needed
-        var boundary = [
+        return [
             center2D + simd_float2(-halfWidth, -halfDepth), // bottom-left
             center2D + simd_float2(halfWidth, -halfDepth),  // bottom-right
             center2D + simd_float2(halfWidth, halfDepth),   // top-right
             center2D + simd_float2(-halfWidth, halfDepth)   // top-left
         ]
-        
-        // Apply rotation transformation if needed
-        if coordinateRotation != 0 {
-            let rotationRadians = coordinateRotation * Float.pi / 180
-            boundary = boundary.map { point in
-                let relativePoint = point - center2D
-                let rotatedX = relativePoint.x * cos(rotationRadians) - relativePoint.y * sin(rotationRadians)
-                let rotatedY = relativePoint.x * sin(rotationRadians) + relativePoint.y * cos(rotationRadians)
-                return center2D + simd_float2(rotatedX, rotatedY)
-            }
-            print("   Applied \(coordinateRotation)° rotation to room boundary")
-        }
-        
-        print("   Generated room boundary:")
-        for (i, point) in boundary.enumerated() {
-            print("     Corner \(i): (\(String(format: "%.3f", point.x)), \(String(format: "%.3f", point.y)))")
-        }
-        
-        return boundary
-    }
-    
-    private func inferRoomOrientation(from furniture: [CapturedRoom.Object]) -> String {
-        // Analyze furniture positioning to understand room layout
-        let beds = furniture.filter { $0.category == .bed }
-        let storage = furniture.filter { $0.category == .storage }
-        
-        // If we have bed + storage, analyze their relative positions
-        if let bed = beds.first, !storage.isEmpty {
-            let bedPos = simd_float2(bed.transform.columns.3.x, bed.transform.columns.3.z)
-            
-            // Find storage items near the bed (potential nightstands)
-            let nearbyStorage = storage.filter { storageItem in
-                let storagePos = simd_float2(storageItem.transform.columns.3.x, storageItem.transform.columns.3.z)
-                let distance = simd_distance(bedPos, storagePos)
-                return distance < 2.0 // Within 2 meters of bed
-            }
-            
-            if nearbyStorage.count >= 2 {
-                let storagePositions = nearbyStorage.map { simd_float2($0.transform.columns.3.x, $0.transform.columns.3.z) }
-                
-                // Check if storage items are on opposite sides of the bed
-                let bedToCentroid = storagePositions.reduce(simd_float2(0, 0), +) / Float(storagePositions.count) - bedPos
-                let arrangement = abs(bedToCentroid.x) > abs(bedToCentroid.y) ? "horizontal" : "vertical"
-                
-                return "bedroom_\(arrangement)_with_nightstands"
-            }
-        }
-        
-        return "standard_rectangular"
-    }
-    
-    private func determineCoordinateRotation(from furniture: [CapturedRoom.Object]) -> Float {
-        // Analyze furniture arrangement to determine if coordinate system rotation is needed
-        let beds = furniture.filter { $0.category == .bed }
-        let storage = furniture.filter { $0.category == .storage }
-        
-        guard let bed = beds.first else { return 0 }
-        
-        let bedPos = simd_float2(bed.transform.columns.3.x, bed.transform.columns.3.z)
-        print("🔄 Analyzing coordinate system for bed at (\(String(format: "%.3f", bedPos.x)), \(String(format: "%.3f", bedPos.y)))")
-        
-        // Find nearby storage items (potential nightstands)
-        let nearbyStorage = storage.filter { storageItem in
-            let storagePos = simd_float2(storageItem.transform.columns.3.x, storageItem.transform.columns.3.z)
-            let distance = simd_distance(bedPos, storagePos)
-            return distance < 2.0
-        }
-        
-        print("   Found \(nearbyStorage.count) nearby storage items:")
-        for (i, storageItem) in nearbyStorage.enumerated() {
-            let storagePos = simd_float2(storageItem.transform.columns.3.x, storageItem.transform.columns.3.z)
-            let direction = storagePos - bedPos
-            let angle = atan2(direction.y, direction.x) * 180 / Float.pi
-            let distance = simd_distance(bedPos, storagePos)
-            
-            print("     Storage \(i+1): (\(String(format: "%.3f", storagePos.x)), \(String(format: "%.3f", storagePos.y))) - \(String(format: "%.1f", angle))° at \(String(format: "%.2f", distance))m")
-        }
-        
-        // If we have exactly 2 nearby storage items, analyze their arrangement
-        if nearbyStorage.count >= 2 {
-            let storagePositions = nearbyStorage.prefix(2).map { 
-                simd_float2($0.transform.columns.3.x, $0.transform.columns.3.z) 
-            }
-            
-            let pos1 = storagePositions[0]
-            let pos2 = storagePositions[1]
-            
-            // Calculate angles of both storage items relative to bed
-            let dir1 = pos1 - bedPos
-            let dir2 = pos2 - bedPos
-            let angle1 = atan2(dir1.y, dir1.x) * 180 / Float.pi
-            let angle2 = atan2(dir2.y, dir2.x) * 180 / Float.pi
-            
-            print("   Storage arrangement analysis:")
-            print("     Storage 1 angle: \(String(format: "%.1f", angle1))°")
-            print("     Storage 2 angle: \(String(format: "%.1f", angle2))°")
-            
-            // Check if they form an east-west pattern (should be around ±90° apart)
-            let angleDiff = abs(angle1 - angle2)
-            let normalizedDiff = min(angleDiff, 360 - angleDiff)
-            
-            print("     Angle difference: \(String(format: "%.1f", normalizedDiff))°")
-            
-            // If storage items are roughly opposite (150-210° apart), they might be nightstands
-            if normalizedDiff > 120 && normalizedDiff < 240 {
-                // Check current orientation - are they more north-south or east-west?
-                let avgAngle = (angle1 + angle2) / 2
-                
-                // Normalize to find the perpendicular axis
-                let perpAngle = avgAngle + 90
-                let normalizedPerpAngle = fmod(perpAngle + 360, 360)
-                
-                print("     Average angle: \(String(format: "%.1f", avgAngle))°")
-                print("     Perpendicular axis: \(String(format: "%.1f", normalizedPerpAngle))°")
-                
-                // If the perpendicular axis is closer to north-south (0°, 180°), 
-                // nightstands are currently east-west aligned
-                // If closer to east-west (90°, 270°), nightstands are north-south aligned
-                
-                let distFromNorthSouth = min(abs(normalizedPerpAngle), abs(normalizedPerpAngle - 180), abs(normalizedPerpAngle - 360))
-                let distFromEastWest = min(abs(normalizedPerpAngle - 90), abs(normalizedPerpAngle - 270))
-                
-                if distFromEastWest < distFromNorthSouth {
-                    // Nightstands are currently north-south, but user expects east-west
-                    print("     🔄 Nightstands are north-south aligned, suggesting 90° rotation needed")
-                    return 90
-                } else {
-                    print("     ✅ Nightstands are already east-west aligned")
-                    return 0
-                }
-            }
-        }
-        
-        // No clear nightstand pattern found - use default orientation
-        print("   No clear nightstand pattern found - using default orientation")
-        return 0
-    }
-    
+    }
+    
+    private func extractDoorwaysFromRoomPlan(capturedRoom: CapturedRoom) -> [simd_float2] {
+        var doorways: [simd_float2] = []
+        
+        // Use RoomPlan's built-in door/window/opening detection
+        for door in capturedRoom.doors {
+            let pos = simd_float3(door.transform.columns.3.x, door.transform.columns.3.y, door.transform.columns.3.z)
+            doorways.append(simd_float2(pos.x, pos.z))
+        }
+        
+        for window in capturedRoom.windows {
+            let pos = simd_float3(window.transform.columns.3.x, window.transform.columns.3.y, window.transform.columns.3.z)
+            doorways.append(simd_float2(pos.x, pos.z))
+        }
+        
+        for opening in capturedRoom.openings {
+            let pos = simd_float3(opening.transform.columns.3.x, opening.transform.columns.3.y, opening.transform.columns.3.z)
+            doorways.append(simd_float2(pos.x, pos.z))
+        }
+        
+        return doorways
+    }
     
     // MARK: - Helper Methods
     
     private func extractSurfaceCenter(_ surface: CapturedRoom.Surface) -> simd_float3 {
         let transform = surface.transform
-        let position = simd_float3(transform.columns.3.x, transform.columns.3.y, transform.columns.3.z)
-        
-        // IMPROVED: Add validation and debugging for transform extraction
-        print("   🎯 Surface center extracted: (\(String(format: "%.3f", position.x)), \(String(format: "%.3f", position.y)), \(String(format: "%.3f", position.z)))")
-        print("   📐 Surface dimensions: \(String(format: "%.2f", surface.dimensions.x))×\(String(format: "%.2f", surface.dimensions.y))×\(String(format: "%.2f", surface.dimensions.z))")
-        
-        return position
+        return simd_float3(transform.columns.3.x, transform.columns.3.y, transform.columns.3.z)
     }
     
     private func calculateSurfaceArea(_ surface: CapturedRoom.Surface) -> Float {
@@ -806,11 +348,8 @@
         
         // Analyze the space and furniture to create logical room divisions
         let allObjects = capturedRoom.objects
-<<<<<<< HEAD
-=======
         let spaceCenter = extractSurfaceCenter(mainFloor)
         let fIndex = determineFloorIndex(forY: spaceCenter.y)
->>>>>>> 9b896bee
         
         // Create rooms based on furniture distribution and typical home layout
         if allObjects.count >= 3 {
@@ -888,12 +427,8 @@
         let roomCenter = calculateCenterFromFurniture(roomObjects)
         let roomBoundary = createRoomBoundaryFromFurnitureCluster(roomObjects, floor: baseFloor)
         let roomArea = calculateAreaFromWallPoints(roomBoundary)
-<<<<<<< HEAD
-        let doorways = extractDoorwaysFromWallSurfaces(capturedRoom: capturedRoom, floorCenter: roomCenter)
-=======
         let doorways = extractDoorwaysFromRoomPlan(capturedRoom: capturedRoom)
         let fIndex = determineFloorIndex(forY: extractSurfaceCenter(baseFloor).y)
->>>>>>> 9b896bee
         
         return IdentifiedRoom(
             type: roomType,
@@ -908,12 +443,9 @@
     }
     
     private func createDefaultRoomLayout(capturedRoom: CapturedRoom, mainFloor: CapturedRoom.Surface) -> [IdentifiedRoom] {
+        let spaceCenter = extractSurfaceCenter(mainFloor)
         let allObjects = capturedRoom.objects
-<<<<<<< HEAD
-        let spaceCenter = extractSurfaceCenter(mainFloor)
-=======
         let fIndex = determineFloorIndex(forY: spaceCenter.y)
->>>>>>> 9b896bee
         
         // Create a reasonable default layout with multiple rooms
         var rooms: [IdentifiedRoom] = []
@@ -932,12 +464,8 @@
             area: 16.0,
             confidence: 0.4,
             wallPoints: livingBoundary,
-<<<<<<< HEAD
-            doorways: extractDoorwaysFromWallSurfaces(capturedRoom: capturedRoom, floorCenter: simd_float3(0, 0, 0))
-=======
             doorways: extractDoorwaysFromRoomPlan(capturedRoom: capturedRoom),
             floorIndex: fIndex
->>>>>>> 9b896bee
         )
         rooms.append(livingRoom)
         
@@ -952,12 +480,8 @@
             area: 9.0,
             confidence: 0.4,
             wallPoints: kitchenBoundary,
-<<<<<<< HEAD
-            doorways: extractDoorwaysFromWallSurfaces(capturedRoom: capturedRoom, floorCenter: simd_float3(0, 0, 0))
-=======
             doorways: extractDoorwaysFromRoomPlan(capturedRoom: capturedRoom),
             floorIndex: fIndex
->>>>>>> 9b896bee
         )
         rooms.append(kitchen)
         
@@ -973,12 +497,8 @@
                 area: 9.0,
                 confidence: 0.4,
                 wallPoints: diningBoundary,
-<<<<<<< HEAD
-                doorways: extractDoorwaysFromWallSurfaces(capturedRoom: capturedRoom, floorCenter: simd_float3(0, 0, 0))
-=======
                 doorways: extractDoorwaysFromRoomPlan(capturedRoom: capturedRoom),
                 floorIndex: fIndex
->>>>>>> 9b896bee
             )
             rooms.append(diningRoom)
         }
@@ -1095,7 +615,6 @@
         let combinedConfidence = (surfaceConfidence * 0.4) + (furnitureConfidence * 0.4) + (objectConfidence * 0.2)
         
         print("🎯 Room confidence breakdown - Surface: \(String(format: "%.2f", surfaceConfidence)), Furniture: \(String(format: "%.2f", furnitureConfidence)), Objects: \(String(format: "%.2f", objectConfidence)), Combined: \(String(format: "%.2f", combinedConfidence))")
-        print("   Room type: \(roomType.rawValue) with \(objects.count) nearby objects")
         
         return combinedConfidence
     }
@@ -1117,8 +636,6 @@
             return 0.6
         case .low:
             return 0.3
-        @unknown default:
-            return 0.3
         }
     }
     
@@ -1127,16 +644,6 @@
     func findRoomContaining(position: simd_float3) -> IdentifiedRoom? {
         print("🔍 Checking room containment for position (\(String(format: "%.2f", position.x)), \(String(format: "%.2f", position.z)))")
         
-<<<<<<< HEAD
-        for (roomIndex, room) in identifiedRooms.enumerated() {
-            print("   Testing room \(roomIndex + 1): \(room.type.rawValue) at (\(String(format: "%.2f", room.center.x)), \(String(format: "%.2f", room.center.z)))")
-            print("     Room boundary points: \(room.wallPoints.count)")
-            
-            // Debug room boundary
-            for (pointIndex, point) in room.wallPoints.enumerated() {
-                print("       Point \(pointIndex): (\(String(format: "%.2f", point.x)), \(String(format: "%.2f", point.y)))")
-            }
-=======
         for room in identifiedRooms {
             // Floor-aware filter: ensure Y is within reasonable range of this room's floor
             let yDelta = abs(position.y - room.center.y)
@@ -1145,21 +652,17 @@
             }
             
             print("   Testing room \(room.type.rawValue) at (\(String(format: "%.2f", room.center.x)), \(String(format: "%.2f", room.center.z))) on floor \(room.floorIndex)")
->>>>>>> 9b896bee
             
             if room.wallPoints.count >= 3 {
                 let isInside = isPointInPolygon(simd_float2(position.x, position.z), polygon: room.wallPoints)
-                print("     Polygon containment test: \(isInside)")
+                print("     Polygon test: \(isInside)")
                 if isInside {
-                    print("     ✅ Position found in \(room.type.rawValue)!")
                     return room
                 }
-            } else {
-                print("     ⚠️ Insufficient boundary points for containment test")
-            }
-        }
-        
-        print("   ❌ Position not found in any room - may be outside all boundaries or in gaps between rooms")
+            }
+        }
+        
+        print("   ❌ Position not found in any room")
         return nil
     }
     
@@ -1189,90 +692,24 @@
     private func catalogFurniture(from capturedRoom: CapturedRoom) {
         var furniture: [FurnitureItem] = []
         
-        print("🏠 Cataloging \(capturedRoom.objects.count) furniture items:")
-        
-        for (index, object) in capturedRoom.objects.enumerated() {
+        for object in capturedRoom.objects {
             // Extract RoomPlan's confidence score for this object
             let roomPlanConfidence = object.confidence
-            let position = simd_float3(object.transform.columns.3.x, object.transform.columns.3.y, object.transform.columns.3.z)
             
             let item = FurnitureItem(
                 category: object.category,
-                position: position,
+                position: simd_float3(object.transform.columns.3.x, object.transform.columns.3.y, object.transform.columns.3.z),
                 dimensions: object.dimensions,
                 roomId: nil, // Could be assigned based on containment
                 confidence: confidenceToFloat(roomPlanConfidence) // Use RoomPlan's actual confidence converted to Float
             )
             furniture.append(item)
             
-            // Enhanced debugging for spatial relationships
-            print("📦 Item \(index + 1): \(object.category)")
-            print("   Position: (\(String(format: "%.3f", position.x)), \(String(format: "%.3f", position.y)), \(String(format: "%.3f", position.z)))")
-            print("   Dimensions: \(String(format: "%.2f", object.dimensions.x)) × \(String(format: "%.2f", object.dimensions.y)) × \(String(format: "%.2f", object.dimensions.z))")
-            print("   Confidence: \(String(format: "%.2f", confidenceToFloat(roomPlanConfidence)))")
-            
-            // Extract rotation info from transform matrix
-            let transform = object.transform
-            let rightVector = simd_float3(transform.columns.0.x, transform.columns.0.y, transform.columns.0.z)
-            let upVector = simd_float3(transform.columns.1.x, transform.columns.1.y, transform.columns.1.z)
-            let forwardVector = simd_float3(transform.columns.2.x, transform.columns.2.y, transform.columns.2.z)
-            
-            let yRotation = atan2(forwardVector.x, forwardVector.z) * 180 / Float.pi
-            print("   Y-rotation: \(String(format: "%.1f", yRotation))°")
-        }
-        
-        // Analyze spatial relationships between furniture items
-        analyzeFurnitureSpatialRelationships(furniture)
+            print("📦 Object \(object.category) detected with confidence: \(String(format: "%.2f", confidenceToFloat(roomPlanConfidence)))")
+        }
         
         DispatchQueue.main.async {
             self.furnitureItems = furniture
-        }
-    }
-    
-    private func analyzeFurnitureSpatialRelationships(_ furniture: [FurnitureItem]) {
-        guard furniture.count > 1 else { return }
-        
-        print("🔍 Analyzing spatial relationships between furniture:")
-        
-        let beds = furniture.filter { $0.category == .bed }
-        let storage = furniture.filter { $0.category == .storage }
-        let tables = furniture.filter { $0.category == .table }
-        
-        if let bed = beds.first {
-            print("   Bed at: (\(String(format: "%.3f", bed.position.x)), \(String(format: "%.3f", bed.position.z)))")
-            
-            // Find nearby storage (potential nightstands)
-            for storageItem in storage {
-                let distance = simd_distance(simd_float2(bed.position.x, bed.position.z), 
-                                           simd_float2(storageItem.position.x, storageItem.position.z))
-                let direction = simd_float2(storageItem.position.x - bed.position.x, 
-                                          storageItem.position.z - bed.position.z)
-                let angle = atan2(direction.y, direction.x) * 180 / Float.pi
-                
-                print("   Storage \(distance < 2.0 ? "NEAR" : "FAR") bed: distance \(String(format: "%.2f", distance))m, angle \(String(format: "%.1f", angle))°")
-                
-                if distance < 2.0 {
-                    let relativePosition = distance < 1.0 ? "very close" : "close"
-                    let cardinalDirection = getCardinalDirection(from: angle)
-                    print("     -> \(relativePosition) \(cardinalDirection) of bed")
-                }
-            }
-        }
-    }
-    
-    private func getCardinalDirection(from angle: Float) -> String {
-        let normalizedAngle = angle < 0 ? angle + 360 : angle
-        switch normalizedAngle {
-        case 315...360, 0..<45:
-            return "east"
-        case 45..<135:
-            return "south"
-        case 135..<225:
-            return "west"
-        case 225..<315:
-            return "north"
-        default:
-            return "unknown"
         }
     }
     
@@ -1283,8 +720,6 @@
         }
     }
     
-<<<<<<< HEAD
-=======
     // MARK: - Floor detection & helpers
     
     private func computeFloors(from capturedRoom: CapturedRoom) {
@@ -1338,5 +773,4 @@
         }
         return nil
     }
->>>>>>> 9b896bee
 }